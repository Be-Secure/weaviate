addons:
  hosts:
    - db
after_success:
  # Login to dockerhub
  - echo "$DOCKER_PASSWORD" | docker login -u "$DOCKER_USERNAME" --password-stdin
  - |
    # Build & Push docker images on dev and master
    if [ $TRAVIS_PULL_REQUEST = "false" ]; then
      if [ $TRAVIS_BRANCH = "master" ]; then
        # collect the latest version
        LATESTVERSION=$(git show --oneline HEAD:$WEAVIATESCHEMAFILE | jq -r ".info.version")
        # Build master
        DOCKERTARGET=weaviate_base     
      elif [ $TRAVIS_BRANCH = "develop" ]; then
        # collect the latest version
        LATESTVERSION=unstable
        # Build master
        DOCKERTARGET=development
      fi
      # Build & Push
      travis_wait 30 docker build -f "Dockerfile-prod" -t creativesoftwarefdn/weaviate:$LATESTVERSION --target $DOCKERTARGET .
      docker push creativesoftwarefdn/weaviate:unstable
    fi
before_script: ~
branches: 
  only: 
    - master
    - develop
<<<<<<< HEAD
    - feature/network_cross_refs_imports
=======
    - feature/network_aggregate
>>>>>>> 725a0c62
dist: xenial
go: 
  - "1.11"
env:
  matrix:
  # Force using modules.
  - GO111MODULE=on
  global:
  # location of the open-api specs
  - WEAVIATESCHEMAFILE=openapi-specs/schema.json
  # how to autobump semver style
  - SEMVERBUMPTYPE=patch
  # secure values
  - secure: QH/qM6TuOZtNnNY8aKZPYB8uya3IYNVchvfyX28Tq5Kwwfj9CZX/m9Hac7lP1xOZyKdKMT4PAwVxUEhtQENJfymckQCFHVtoAU4vbVrUe8riAEBaWKNGM1rmPpU6gpdQ3oKDfBgSp5Sb4V+WhgCcN5u9xKC0ybURBVWUNhRyib8qEEe0w+CpJGaVdvtVFxDh2DuvJqZq+k416YIGY+83KhldQ/FKG0wRu9lGooOtcCIcSdJl+V8AaRByxsLa9JsSLoXsTHULdJfnP3g/tf4o36fA/4zbK+e8MLMGhfVmRQd5ow06E//H8Zct2OazTO8R+7f+01X5OcQAviXkyVTLcZ/xekoM/g+h9JWzF63uqAE1fq00hEs2tV4iT82xpyhevUTXGzs1460u+ESbHQJK0SjbpAQTRllKDrACgYQDKjE32EhT2TkEE5u+DZ/u19FHPsA6txjqFh0SXHKtpSk2hVdnpg7AawSY/QUc+sGp3enc6HAT/87cKaH9gSCxgI/KzUaXfEEfLp9hScckNpy9roaSvLmotGLxdpBnFpdmWaG56M/ohxTPhu5/FjIygIu+q2rDl2DwkPzeyFbsMjTAX++zBmpxW/D1GqVr+z5BxoTBJaJKO1K4vSay2q8GFdQeJXv3hIGFjt6qRhMWY83N9DZy4dOGTdE12nrQYA6oHqM=
  - secure: BOTUCkJrvKXMnCAfZN6x+gKgCI+TGnUEy5H0DxJ+NrxWsFwFXUiPAGR5kRMnRnh1uQ72xURwid/3lMd0ARaX7ZiG2ThoaEceHF0BVDRcD5sXBYtFOJP7OTHkbklxy/RyUny/GTmgfZDF4bKJGSDrUNbXlE8yeDF4kDWlThDuEaAYAefTmnFTaSJNYqyDyJaWfD04dgZ/6tNINHvTZjGBtIt0WnBp+LC9D0YGNuqSfHhkxmsVcPI+6lWynnWG2yU0L1Euw+OgqFV6qv8K3UHftnEoClVRmcKUry+FR0wW6Ah7WLxnH3Bkqwg4kqbxi8NdGdxM2TtRwkEn4vt1sxH02uaLZasdbRsRIcuOJ9Zq42c61GB9o3riNp7gTtA7nqjqHGDJVyYkDaNMKK+91FHefagtgdU/htrLPX5CemPH21AmIU51OfVTd2mAEan343a62gk3zVOKv6gHgfqtoxMWWquQUqXHyMdyPQ5EJFLsnTSpdSV0SkSZO9Um+sQ+BRC3t7D5QaP3NLN2X4nEOqAOdfI4JzwZX7sREUugI87zbrRAAXi+KoO+mfmcywL7hegKquctxv2TBt3U+pmT1ieZacArjnK4iTKK7NXPIUXXu9Fy3pnO3DSwtWu/RhA96UmuJZyca1eI1bo0zwPGt4bfLJGFd25/O1ttM54Z7MvBvG8=
  - secure: n4CXkJJlfkzXxBUW8lPd6nCxkRwt4+Z9q9c094OX6oJDnhBdItXqxTizFE1ClH+nG7v/KunBVK0DVbPuH19JQJ/OrcsNGJ2NBFHCW5gmAwexD7D1Zn9JFQolD711l7YufqPeC9275X8UMK/sbZK6KN8bmrAi8iBhE9U8vi9scsHZLUfe1G0YxUgjcPX8fgM8YMyJf6Y0wef0j7GyU2CK6qNtJ5QdNn7z3YzWTsQPGsy4CNCitATT69XqQhGM5rwsx08cTAxmRqHqo/j2bC4Ksy/bK+phLYqtuAT+rch1zNrEM2tAxLj/hFLQTb7Dzg1xEThhwkVmGpLQOG50HBMDW39jgirJlAfRK0LmHcu3VD/esPL6neyBUfNv/DxLNLP7K1dNGoe7wHG9hjSzzm3YmIb31J/v79hxoPGLYlLYtiF4oZOatWs2V9HD/WY2zus5y8wYMijSn7DCuUUM29pL/4nhhJipHIqD51VnzTkyVQeBCdAogskjKV6h06/SSxXJIydNeKJ/D+FUa2u8QvNRaNLqoi9f0LttqUXg5CVXB4yWQ/VLvf4Wqa2xbTXDiobv4RQ93urUMIKETvCADpqW3lSBPusOqYbp1oFal5zS6LYa6mWfHPQd4LIsvXi2+RqUa8D2EFb/jOh6ZsYwktt8fASjfKKrLnoJ309LRZwrrMU=
  - secure: md03rNDjZY1aJ0cYa9LeOVV4FA20p6UVNRmxB4PAKeY2Towb42FgpamaUckuS8g9xGC3mTlRJbNceGQzGvtbSfsgTPJx+oIEdkG6TSmVeWbzhNDd3m8FX/GfwmXX2NA0sVZi4Mr0aOvnhnhZrCQ5WInQR+DV1NdZbgo1UqXE0rXLpid8FuKuZ3wXFQa+ArnbqyNb0pBb8MtQSoj1x1kl9/zcdGINJVV0H+d8KPv4SpoB067em/XJIp8vZkb9Sf18N3B7IRLh84+t0Cg3OgZAqALEEe2GBO8vcQN9kRzN2dAvA5q+YdbTa8gS6nGIm2trGXXvWQ/WMVK7fkcVHGK9agFQCdV0Y6CtnThfKQcCSmcgTaj2NbYiJDZiUHXZWr8w2qTC7IvqOqkD87IczJZ2nPVMH1icqPNtaOLj+6FhUfZ0Md/whbb8r7O+vKp8sRwOVVk1y4O21ynAX8w3caWR1ruBF1agoUUWEHT3Wuz7klXL5ZPprHYTqtGbJmMNyT73OpTTqKavf1PAUMTX75YgHU1QOKYgTL5aaRxbYru+JuhWj4ML1H3m+75WOV0KIHiMjee2QAAgFPYWmxmFP3c1Q1fdydeHzCAr8K7Powqnj7j+SfDPxg3V1nc88ZDmHJgsTtGpENDdWVcuKfYWBQq5nqe0mzNix1yaOeLKxIrbRkg=
  - secure: ai7VYZ3hGQnSuo1cHvmq5ilmSdyXxF16ChUHzz3Rgr2JGanYP9s2qjXcsilz9kQDXWERglSF1BJ46tGsnGeIyInC9aw35cTNnnBkBlem1GwuEMW2NZXm1Jaa6ci6p0saMsLFF84s+IuABHajHLkEUhdcE5J+9SPZcJLi5OTJQEf12iGV34W55cgUHaJ2+pz1alfGrw+lnzfYUtJ2pjNBNWfPzldNuDpog2D1MR2H1S15r02dArN8e8MY6nooXqXoay46W0Vtsu7l05yKdd4sul1BqQRh8OYoFslT9C8wnzgPIClHhEPXz0YmU9g1K3BemGMaqFnM8LUGi5x1S4UTPHUCA78SF/elv+KSdSEKFzQpqsHGk/6u1KmVYhoMKZWYIu81zi6penXIHVXcBQtdgxUpRdsn0hvLtHCuZlEMggQ6OjvCsQNjTFF+doAeKxAv4u61mNPfG4U0OBiz5kZUcI37qmQcrhDby3Rq3Egx7/QNQQEiYZRfBva71/s2n2Dz49mP4VwbsctaFZJMp7mVyYmxO2TcYIeUkoPQHR6Yf71QZlY3TTs3PCckNBbiniSmF/ez2Ny0YRRdybNeC15g/NI3KjRl9IYWQTM7pe1GipEG4MeD1UdN0eTZJRXhPhXAG3cy2wZDI9vQiXXoOfRk28fLV+oRy8bjBR6j9JEc0iw=
language: go
install:  
  - curl -L https://codeclimate.com/downloads/test-reporter/test-reporter-latest-linux-amd64 > ./cc-test-reporter
  - chmod +x ./cc-test-reporter
  - wget https://raw.githubusercontent.com/creativesoftwarefdn/semver-tool/master/src/semver
  - chmod +x semver
before_script:
  - sudo apt-get -qq -y update
  - sudo apt-get -qq -y install jq coreutils python3
  - |
    if [ "$TRAVIS_BRANCH" = "develop" ] && [ "$TRAVIS_PULL_REQUEST" = "false" ]; then
      # PREVIOUSSEMVER = comparison of the current HEAD of WEAVIATESCHEMAFILE with the previous commit. More info: https://github.com/fsaintjacques/semver-tool/blob/master/README.md
      PREVIOUSSEMVER=$(./semver compare $(git show --oneline HEAD:$WEAVIATESCHEMAFILE | jq -r ".info.version") $(git show --oneline HEAD~1:$WEAVIATESCHEMAFILE | jq -r ".info.version"))
      # Determine if the version should be bumped
      if [ "$PREVIOUSSEMVER" -eq 0 ]; then
        # Bump the version + pipe to WEAVIATESCHEMAFILE.tmp + rm and mv WEAVIATESCHEMAFILE.
        echo $(jq -r '.info.version = $NEWVERSION' --arg NEWVERSION "$(./semver bump $SEMVERBUMPTYPE $(git show --oneline HEAD:$WEAVIATESCHEMAFILE | jq -r ".info.version"))" $WEAVIATESCHEMAFILE) | jq . > $WEAVIATESCHEMAFILE.tmp && rm $WEAVIATESCHEMAFILE && mv $WEAVIATESCHEMAFILE.tmp $WEAVIATESCHEMAFILE
        # build with new version
        ./tools/gen-code-from-swagger.sh
        # push back to Git
        git config credential.helper "store --file=.git/credentials"
        echo "https://${GH_TOKEN}:@github.com" > .git/credentials
        git add -A
        git commit -m "?? bleep bloop - auto updated Weaviate"
        git push origin HEAD:${TRAVIS_PULL_REQUEST_BRANCH:-$TRAVIS_BRANCH}
        # exit 0 will trigger a new build
        travis_terminate 0
      elif [ "$PREVIOUSSEMVER" -eq -1 ]; then
        echo "Semver is behind the latest commit. This issue should be resolved and the version should be set to at least $(./semver bump patch $(git show --oneline HEAD~1:$SCHEMAFILE | jq -r ".info.version"))"
        travis_terminate 1
      fi
    fi
  # Verify that the code is properly formatted.
  - if [[ -n "$(gofmt -l .)" ]]; then echo "The following files were not formatted properly!"; gofmt -l .; exit 1; fi
script: 
  # Verify dev setup is not broken
  #- ./tools/test/import_journey.sh || travis_terminate 1
  # Run all tests
  - ./cc-test-reporter before-build
  - ./test/acceptance/run.sh || travis_terminate 1
  - ./cc-test-reporter after-build
services: 
  - docker
sudo: required<|MERGE_RESOLUTION|>--- conflicted
+++ resolved
@@ -27,11 +27,6 @@
   only: 
     - master
     - develop
-<<<<<<< HEAD
-    - feature/network_cross_refs_imports
-=======
-    - feature/network_aggregate
->>>>>>> 725a0c62
 dist: xenial
 go: 
   - "1.11"
