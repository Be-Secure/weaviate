//                           _       _
// __      _____  __ ___   ___  __ _| |_ ___
// \ \ /\ / / _ \/ _` \ \ / / |/ _` | __/ _ \
//  \ V  V /  __/ (_| |\ V /| | (_| | ||  __/
//   \_/\_/ \___|\__,_| \_/ |_|\__,_|\__\___|
//
//  Copyright © 2016 - 2024 Weaviate B.V. All rights reserved.
//
//  CONTACT: hello@weaviate.io
//

package vectorindex

import (
	"fmt"

	schemaConfig "github.com/weaviate/weaviate/entities/schema/config"
	"github.com/weaviate/weaviate/entities/vectorindex/cuvs"
	"github.com/weaviate/weaviate/entities/vectorindex/dynamic"
	"github.com/weaviate/weaviate/entities/vectorindex/flat"
	"github.com/weaviate/weaviate/entities/vectorindex/hnsw"
)

const (
	DefaultVectorIndexType = VectorIndexTypeHNSW
	VectorIndexTypeHNSW    = "hnsw"
	VectorIndexTypeFLAT    = "flat"
	VectorIndexTypeDYNAMIC = "dynamic"
	VectorIndexTypeCUVS    = "cuvs"
)

// ParseAndValidateConfig from an unknown input value, as this is not further
// specified in the API to allow of exchanging the index type
func ParseAndValidateConfig(input interface{}, vectorIndexType string, isMultiVector bool) (schemaConfig.VectorIndexConfig, error) {
	if len(vectorIndexType) == 0 {
		vectorIndexType = DefaultVectorIndexType
	}

	switch vectorIndexType {
	case VectorIndexTypeHNSW:
		return hnsw.ParseAndValidateConfig(input, isMultiVector)
	case VectorIndexTypeFLAT:
		return flat.ParseAndValidateConfig(input)
	case VectorIndexTypeDYNAMIC:
<<<<<<< HEAD
		return dynamic.ParseAndValidateConfig(input)
	case VectorIndexTypeCUVS:
		return cuvs.ParseAndValidateConfig(input)
=======
		return dynamic.ParseAndValidateConfig(input, isMultiVector)
>>>>>>> caf3a249
	default:
		return nil, fmt.Errorf("invalid vector index %q. Supported types are hnsw and flat", vectorIndexType)
	}
}<|MERGE_RESOLUTION|>--- conflicted
+++ resolved
@@ -42,13 +42,9 @@
 	case VectorIndexTypeFLAT:
 		return flat.ParseAndValidateConfig(input)
 	case VectorIndexTypeDYNAMIC:
-<<<<<<< HEAD
-		return dynamic.ParseAndValidateConfig(input)
+		return dynamic.ParseAndValidateConfig(input, isMultiVector)
 	case VectorIndexTypeCUVS:
 		return cuvs.ParseAndValidateConfig(input)
-=======
-		return dynamic.ParseAndValidateConfig(input, isMultiVector)
->>>>>>> caf3a249
 	default:
 		return nil, fmt.Errorf("invalid vector index %q. Supported types are hnsw and flat", vectorIndexType)
 	}
