/*                          _       _
 *__      _____  __ ___   ___  __ _| |_ ___
 *\ \ /\ / / _ \/ _` \ \ / / |/ _` | __/ _ \
 * \ V  V /  __/ (_| |\ V /| | (_| | ||  __/
 *  \_/\_/ \___|\__,_| \_/ |_|\__,_|\__\___|
 *
 * Copyright © 2016 - 2018 Weaviate. All rights reserved.
 * LICENSE: https://github.com/creativesoftwarefdn/weaviate/blob/develop/LICENSE.md
 * AUTHOR: Bob van Luijt (bob@kub.design)
 * See www.creativesoftwarefdn.org for details
 * Contact: @CreativeSofwFdn / bob@kub.design
 */

// Package restapi with all rest API functions.
package restapi

import (
	"context"
	"crypto/tls"
	"encoding/json"
	"fmt"
	"io/ioutil"
	"log"
	"math"
	"net/http"
	"os"
	"time"

	"github.com/creativesoftwarefdn/weaviate/restapi/operations/graphql"
	"github.com/creativesoftwarefdn/weaviate/restapi/operations/meta"
	"github.com/creativesoftwarefdn/weaviate/restapi/operations/p2_p"

	"github.com/rs/cors"

	jsonpatch "github.com/evanphx/json-patch"
	errors "github.com/go-openapi/errors"
	runtime "github.com/go-openapi/runtime"
	middleware "github.com/go-openapi/runtime/middleware"
	"github.com/go-openapi/strfmt"
	"github.com/go-openapi/swag"
	gographql "github.com/graphql-go/graphql"
	"google.golang.org/grpc/grpclog"

	"github.com/creativesoftwarefdn/weaviate/auth"
	"github.com/creativesoftwarefdn/weaviate/broker"
	"github.com/creativesoftwarefdn/weaviate/config"
	"github.com/creativesoftwarefdn/weaviate/connectors"
	"github.com/creativesoftwarefdn/weaviate/connectors/cassandra"
	"github.com/creativesoftwarefdn/weaviate/connectors/dataloader"
	"github.com/creativesoftwarefdn/weaviate/connectors/foobar"
	"github.com/creativesoftwarefdn/weaviate/connectors/kvcache"
	"github.com/creativesoftwarefdn/weaviate/connectors/utils"
	"github.com/creativesoftwarefdn/weaviate/graphqlapi"
	"github.com/creativesoftwarefdn/weaviate/messages"
	"github.com/creativesoftwarefdn/weaviate/models"
	"github.com/creativesoftwarefdn/weaviate/restapi/operations"
	"github.com/creativesoftwarefdn/weaviate/restapi/operations/actions"
	"github.com/creativesoftwarefdn/weaviate/restapi/operations/keys"
	"github.com/creativesoftwarefdn/weaviate/restapi/operations/things"
	"github.com/creativesoftwarefdn/weaviate/schema"
	"github.com/creativesoftwarefdn/weaviate/validation"

	libcontextionary "github.com/creativesoftwarefdn/weaviate/contextionary"
<<<<<<< HEAD

	"github.com/creativesoftwarefdn/weaviate/graphqlapi/graphiql"
=======
	libnetwork "github.com/creativesoftwarefdn/weaviate/network"
>>>>>>> fb014251
)

const pageOverride int = 1

var connectorOptionGroup *swag.CommandLineOptionsGroup
var databaseSchema schema.WeaviateSchema
var contextionary *libcontextionary.Contextionary
var network libnetwork.Network
var serverConfig *config.WeaviateConfig
var dbConnector dbconnector.DatabaseConnector
var graphQL graphqlapi.GraphQL
var messaging *messages.Messaging

type keyTokenHeader struct {
	Key   strfmt.UUID `json:"key"`
	Token strfmt.UUID `json:"token"`
}

func init() {
	discard := ioutil.Discard
	myGRPCLogger := log.New(discard, "", log.LstdFlags)
	grpclog.SetLogger(myGRPCLogger)

	// Create temp folder if it does not exist
	tempFolder := "temp"
	if _, err := os.Stat(tempFolder); os.IsNotExist(err) {
		messaging.InfoMessage("Temp folder created...")
		os.Mkdir(tempFolder, 0766)
	}
}

// getLimit returns the maximized limit
func getLimit(paramMaxResults *int64) int {
	maxResults := serverConfig.Environment.Limit
	// Get the max results from params, if exists
	if paramMaxResults != nil {
		maxResults = *paramMaxResults
	}

	// Max results form URL, otherwise max = config.Limit.
	return int(math.Min(float64(maxResults), float64(serverConfig.Environment.Limit)))
}

// getPage returns the page if set
func getPage(paramPage *int64) int {
	page := int64(pageOverride)
	// Get the page from params, if exists
	if paramPage != nil {
		page = *paramPage
	}

	// Page form URL, otherwise max = config.Limit.
	return int(page)
}

func generateMultipleRefObject(keyIDs []strfmt.UUID) models.MultipleRef {
	// Init the response
	refs := models.MultipleRef{}

	// Init localhost
	url := serverConfig.GetHostAddress()

	// Generate SingleRefs
	for _, keyID := range keyIDs {
		refs = append(refs, &models.SingleRef{
			LocationURL:  &url,
			NrDollarCref: keyID,
			Type:         string(connutils.RefTypeKey),
		})
	}

	return refs
}

func deleteKey(ctx context.Context, databaseConnector dbconnector.DatabaseConnector, parentUUID strfmt.UUID) {
	// Find its children
	var allIDs []strfmt.UUID

	// Get all the children to remove
	allIDs, _ = auth.GetKeyChildrenUUIDs(ctx, databaseConnector, parentUUID, false, allIDs, 0, 0)

	// Append the children to the parent UUIDs to remove all
	allIDs = append(allIDs, parentUUID)

	// Delete for every child
	for _, keyID := range allIDs {
		// Initialize response
		keyResponse := models.KeyGetResponse{}

		// Get the key to delete
		dbConnector.GetKey(ctx, keyID, &keyResponse)

		databaseConnector.DeleteKey(ctx, &keyResponse.Key, keyID)
	}
}

// GetAllConnectors contains all available connectors
func GetAllConnectors() []dbconnector.DatabaseConnector {
	// Set all existing connectors
	connectors := []dbconnector.DatabaseConnector{
		&foobar.Foobar{},
		&cassandra.Cassandra{},
	}

	return connectors
}

// GetAllCacheConnectors contains all available cache-connectors
func GetAllCacheConnectors() []dbconnector.CacheConnector {
	// Set all existing connectors
	connectors := []dbconnector.CacheConnector{
		&kvcache.KVCache{},
		&dataloader.DataLoader{},
	}

	return connectors
}

// CreateDatabaseConnector gets the database connector by name from config
func CreateDatabaseConnector(env *config.Environment) dbconnector.DatabaseConnector {
	// Get all connectors
	connectors := GetAllConnectors()
	cacheConnectors := GetAllCacheConnectors()

	// Init the db-connector variable
	var connector dbconnector.DatabaseConnector

	// Loop through all connectors and determine its name
	for _, c := range connectors {
		if c.GetName() == env.Database.Name {
			messaging.InfoMessage(fmt.Sprintf("Using database '%s'", env.Database.Name))
			connector = c
			break
		}
	}

	// Loop through all cache-connectors and determine its name
	for _, cc := range cacheConnectors {
		if cc.GetName() == env.Cache.Name {
			messaging.InfoMessage(fmt.Sprintf("Using cache layer '%s'", env.Cache.Name))
			cc.SetDatabaseConnector(connector)
			connector = cc
			break
		}
	}

	return connector
}

func configureFlags(api *operations.WeaviateAPI) {
	connectorOptionGroup = config.GetConfigOptionGroup()

	api.CommandLineOptionsGroups = []swag.CommandLineOptionsGroup{
		*connectorOptionGroup,
	}
}

// createErrorResponseObject is a common function to create an error response
func createErrorResponseObject(message string) *models.ErrorResponse {
	// Initialize return value
	er := &models.ErrorResponse{}

	// Fill the error with the message
	er.Error = &models.ErrorResponseError{
		Message: message,
	}

	return er
}

func headerAPIKeyHandling(ctx context.Context, keyToken string) (*models.KeyTokenGetResponse, error) {
	// Convert JSON string to struct
	kth := keyTokenHeader{}
	json.Unmarshal([]byte(keyToken), &kth)

	// Validate both headers
	if kth.Key == "" || kth.Token == "" {
		return nil, errors.New(401, connutils.StaticMissingHeader)
	}

	// Create key
	validatedKey := models.KeyGetResponse{}

	// Check if the user has access, true if yes
	hashed, err := dbConnector.ValidateToken(ctx, kth.Key, &validatedKey)

	// Error printing
	if err != nil {
		return nil, errors.New(401, err.Error())
	}

	// Check token
	if !connutils.TokenHashCompare(hashed, kth.Token) {
		return nil, errors.New(401, connutils.StaticInvalidToken)
	}

	// Validate the key on expiry time
	currentUnix := connutils.NowUnix()

	if validatedKey.KeyExpiresUnix != -1 && validatedKey.KeyExpiresUnix < currentUnix {
		return nil, errors.New(401, connutils.StaticKeyExpired)
	}

	// Init response object
	validatedKeyToken := models.KeyTokenGetResponse{}
	validatedKeyToken.KeyGetResponse = validatedKey
	validatedKeyToken.Token = kth.Token

	// key is valid, next step is allowing per Handler handling
	return &validatedKeyToken, nil
}

func configureAPI(api *operations.WeaviateAPI) http.Handler {
	api.ServeError = errors.ServeError

	api.JSONConsumer = runtime.JSONConsumer()

	/*
	 * HANDLE X-API-KEY
	 */
	// Applies when the "X-API-KEY" header is set
	api.APIKeyAuth = func(token string) (interface{}, error) {
		ctx := context.Background()
		return headerAPIKeyHandling(ctx, token)
	}

	/*
	 * HANDLE X-API-TOKEN
	 */
	// Applies when the "X-API-TOKEN" header is set
	api.APITokenAuth = func(token string) (interface{}, error) {
		ctx := context.Background()
		return headerAPIKeyHandling(ctx, token)
	}

	/*
	 * HANDLE EVENTS
	 */
	api.ActionsWeaviateActionsGetHandler = actions.WeaviateActionsGetHandlerFunc(func(params actions.WeaviateActionsGetParams, principal interface{}) middleware.Responder {
		// Initialize response
		actionGetResponse := models.ActionGetResponse{}
		actionGetResponse.Schema = map[string]models.JSONObject{}
		actionGetResponse.Things = &models.ObjectSubject{}

		// Get context from request
		ctx := params.HTTPRequest.Context()

		// Get item from database
		err := dbConnector.GetAction(ctx, params.ActionID, &actionGetResponse)

		// Object is deleted
		if err != nil || actionGetResponse.Key == nil {
			return actions.NewWeaviateActionsGetNotFound()
		}

		// This is a read function, validate if allowed to read?
		if allowed, _ := auth.ActionsAllowed(ctx, []string{"read"}, principal, dbConnector, actionGetResponse.Key.NrDollarCref); !allowed {
			return actions.NewWeaviateActionsGetForbidden()
		}

		// Get is successful
		return actions.NewWeaviateActionsGetOK().WithPayload(&actionGetResponse)
	})
	api.ActionsWeaviateActionHistoryGetHandler = actions.WeaviateActionHistoryGetHandlerFunc(func(params actions.WeaviateActionHistoryGetParams, principal interface{}) middleware.Responder {
		// Initialize response
		responseObject := models.ActionGetResponse{}
		responseObject.Schema = map[string]models.JSONObject{}

		// Set UUID var for easy usage
		UUID := strfmt.UUID(params.ActionID)

		// Get context from request
		ctx := params.HTTPRequest.Context()

		// Get item from database
		errGet := dbConnector.GetAction(ctx, UUID, &responseObject)

		// Init the response variables
		historyResponse := &models.ActionGetHistoryResponse{}
		historyResponse.PropertyHistory = []*models.ActionHistoryObject{}
		historyResponse.ActionID = UUID

		// Fill the history for these objects
		errHist := dbConnector.HistoryAction(ctx, UUID, &historyResponse.ActionHistory)

		// Check whether dont exist (both give an error) to return a not found
		if errGet != nil && (errHist != nil || len(historyResponse.PropertyHistory) == 0) {
			messaging.ErrorMessage(errGet)
			messaging.ErrorMessage(errHist)
			return actions.NewWeaviateActionHistoryGetNotFound()
		}

		if errHist == nil {
			if allowed, _ := auth.ActionsAllowed(ctx, []string{"read"}, principal, dbConnector, historyResponse.Key.NrDollarCref); !allowed {
				return actions.NewWeaviateActionHistoryGetForbidden()
			}
		} else if errGet == nil {
			if allowed, _ := auth.ActionsAllowed(ctx, []string{"read"}, principal, dbConnector, responseObject.Key.NrDollarCref); !allowed {
				return actions.NewWeaviateActionHistoryGetForbidden()
			}
		}

		// Action is deleted when we have an get error and no history error
		historyResponse.Deleted = errGet != nil && errHist == nil && len(historyResponse.PropertyHistory) != 0

		return actions.NewWeaviateActionHistoryGetOK().WithPayload(historyResponse)
	})
	api.ActionsWeaviateActionsPatchHandler = actions.WeaviateActionsPatchHandlerFunc(func(params actions.WeaviateActionsPatchParams, principal interface{}) middleware.Responder {
		// Initialize response
		actionGetResponse := models.ActionGetResponse{}
		actionGetResponse.Schema = map[string]models.JSONObject{}
		actionGetResponse.Things = &models.ObjectSubject{}

		// Get context from request
		ctx := params.HTTPRequest.Context()

		// Get and transform object
		UUID := strfmt.UUID(params.ActionID)
		errGet := dbConnector.GetAction(ctx, UUID, &actionGetResponse)

		// Save the old-aciton in a variable
		oldAction := actionGetResponse

		actionGetResponse.LastUpdateTimeUnix = connutils.NowUnix()

		// Return error if UUID is not found.
		if errGet != nil {
			return actions.NewWeaviateActionsPatchNotFound()
		}

		// This is a write function, validate if allowed to write?
		if allowed, _ := auth.ActionsAllowed(ctx, []string{"write"}, principal, dbConnector, actionGetResponse.Key.NrDollarCref); !allowed {
			return actions.NewWeaviateActionsPatchForbidden()
		}

		// Get PATCH params in format RFC 6902
		jsonBody, marshalErr := json.Marshal(params.Body)
		patchObject, decodeErr := jsonpatch.DecodePatch([]byte(jsonBody))

		if marshalErr != nil || decodeErr != nil {
			return actions.NewWeaviateActionsPatchBadRequest()
		}

		// Convert ActionGetResponse object to JSON
		actionUpdateJSON, marshalErr := json.Marshal(actionGetResponse)
		if marshalErr != nil {
			return actions.NewWeaviateActionsPatchBadRequest()
		}

		// Apply the patch
		updatedJSON, applyErr := patchObject.Apply(actionUpdateJSON)

		if applyErr != nil {
			return actions.NewWeaviateActionsPatchUnprocessableEntity().WithPayload(createErrorResponseObject(applyErr.Error()))
		}

		// Turn it into a Action object
		action := &models.Action{}
		json.Unmarshal([]byte(updatedJSON), &action)

		// Validate schema made after patching with the weaviate schema
		validatedErr := validation.ValidateActionBody(params.HTTPRequest.Context(), &action.ActionCreate, databaseSchema, dbConnector, serverConfig, principal.(*models.KeyTokenGetResponse))
		if validatedErr != nil {
			return actions.NewWeaviateActionsPatchUnprocessableEntity().WithPayload(createErrorResponseObject(validatedErr.Error()))
		}

		// Move the current properties to the history
		go dbConnector.MoveToHistoryAction(ctx, &oldAction.Action, params.ActionID, false)

		// Update the database
		go dbConnector.UpdateAction(ctx, action, UUID)

		// Create return Object
		actionGetResponse.Action = *action

		// Returns accepted so a Go routine can process in the background
		return actions.NewWeaviateActionsPatchAccepted().WithPayload(&actionGetResponse)
	})
	api.ActionsWeaviateActionUpdateHandler = actions.WeaviateActionUpdateHandlerFunc(func(params actions.WeaviateActionUpdateParams, principal interface{}) middleware.Responder {
		// Initialize response
		actionGetResponse := models.ActionGetResponse{}
		actionGetResponse.Schema = map[string]models.JSONObject{}

		// Get context from request
		ctx := params.HTTPRequest.Context()

		// Get item from database
		UUID := params.ActionID
		errGet := dbConnector.GetAction(ctx, UUID, &actionGetResponse)

		// Save the old-aciton in a variable
		oldAction := actionGetResponse

		// If there are no results, there is an error
		if errGet != nil {
			// Object not found response.
			return actions.NewWeaviateActionUpdateNotFound()
		}

		// This is a write function, validate if allowed to write?
		if allowed, _ := auth.ActionsAllowed(ctx, []string{"write"}, principal, dbConnector, actionGetResponse.Key.NrDollarCref); !allowed {
			return actions.NewWeaviateActionUpdateForbidden()
		}

		// Validate schema given in body with the weaviate schema
		validatedErr := validation.ValidateActionBody(params.HTTPRequest.Context(), &params.Body.ActionCreate, databaseSchema, dbConnector, serverConfig, principal.(*models.KeyTokenGetResponse))
		if validatedErr != nil {
			return actions.NewWeaviateActionUpdateUnprocessableEntity().WithPayload(createErrorResponseObject(validatedErr.Error()))
		}

		// Move the current properties to the history
		go dbConnector.MoveToHistoryAction(ctx, &oldAction.Action, params.ActionID, false)

		// Update the database
		params.Body.LastUpdateTimeUnix = connutils.NowUnix()
		params.Body.CreationTimeUnix = actionGetResponse.CreationTimeUnix
		params.Body.Key = actionGetResponse.Key
		go dbConnector.UpdateAction(ctx, &params.Body.Action, UUID)

		// Create object to return
		responseObject := &models.ActionGetResponse{}
		responseObject.Action = params.Body.Action
		responseObject.ActionID = UUID

		// broadcast to MQTT
		mqttJson, _ := json.Marshal(responseObject)
		weaviateBroker.Publish("/actions/"+string(responseObject.ActionID), string(mqttJson[:]))

		// Return SUCCESS (NOTE: this is ACCEPTED, so the dbConnector.Add should have a go routine)
		return actions.NewWeaviateActionUpdateAccepted().WithPayload(responseObject)
	})
	api.ActionsWeaviateActionsValidateHandler = actions.WeaviateActionsValidateHandlerFunc(func(params actions.WeaviateActionsValidateParams, principal interface{}) middleware.Responder {
		// Get context from request
		ctx := params.HTTPRequest.Context()

		// Validate schema given in body with the weaviate schema
		validatedErr := validation.ValidateActionBody(ctx, &params.Body.ActionCreate, databaseSchema, dbConnector, serverConfig, principal.(*models.KeyTokenGetResponse))
		if validatedErr != nil {
			return actions.NewWeaviateActionsValidateUnprocessableEntity().WithPayload(createErrorResponseObject(validatedErr.Error()))
		}

		return actions.NewWeaviateActionsValidateOK()
	})
	api.ActionsWeaviateActionsCreateHandler = actions.WeaviateActionsCreateHandlerFunc(func(params actions.WeaviateActionsCreateParams, principal interface{}) middleware.Responder {
		// Get context from request
		ctx := params.HTTPRequest.Context()

		// This is a read function, validate if allowed to read?
		if allowed, _ := auth.ActionsAllowed(ctx, []string{"write"}, principal, dbConnector, nil); !allowed {
			return actions.NewWeaviateActionsCreateForbidden()
		}

		// Generate UUID for the new object
		UUID := connutils.GenerateUUID()

		// Validate schema given in body with the weaviate schema
		validatedErr := validation.ValidateActionBody(params.HTTPRequest.Context(), params.Body, databaseSchema, dbConnector, serverConfig, principal.(*models.KeyTokenGetResponse))
		if validatedErr != nil {
			return actions.NewWeaviateActionsCreateUnprocessableEntity().WithPayload(createErrorResponseObject(validatedErr.Error()))
		}

		// Create Key-ref-Object
		url := serverConfig.GetHostAddress()
		keyRef := &models.SingleRef{
			LocationURL:  &url,
			NrDollarCref: principal.(*models.KeyTokenGetResponse).KeyID,
			Type:         string(connutils.RefTypeKey),
		}

		// Make Action-Object
		action := &models.Action{}
		action.AtClass = params.Body.AtClass
		action.AtContext = params.Body.AtContext
		action.Schema = params.Body.Schema
		action.Things = params.Body.Things
		action.CreationTimeUnix = connutils.NowUnix()
		action.LastUpdateTimeUnix = 0
		action.Key = keyRef

		// Save to DB, this needs to be a Go routine because we will return an accepted
		go dbConnector.AddAction(ctx, action, UUID)

		// Initialize a response object
		responseObject := &models.ActionGetResponse{}
		responseObject.Action = *action
		responseObject.ActionID = UUID

		// Return SUCCESS (NOTE: this is ACCEPTED, so the databaseConnector.Add should have a go routine)
		return actions.NewWeaviateActionsCreateAccepted().WithPayload(responseObject)
	})
	api.ActionsWeaviateActionsDeleteHandler = actions.WeaviateActionsDeleteHandlerFunc(func(params actions.WeaviateActionsDeleteParams, principal interface{}) middleware.Responder {
		// Initialize response
		actionGetResponse := models.ActionGetResponse{}
		actionGetResponse.Schema = map[string]models.JSONObject{}
		actionGetResponse.Things = &models.ObjectSubject{}

		// Get context from request
		ctx := params.HTTPRequest.Context()

		// Get item from database
		errGet := dbConnector.GetAction(ctx, params.ActionID, &actionGetResponse)

		// Save the old-aciton in a variable
		oldAction := actionGetResponse

		// Not found
		if errGet != nil {
			return actions.NewWeaviateActionsDeleteNotFound()
		}

		// This is a delete function, validate if allowed to delete?
		if allowed, _ := auth.ActionsAllowed(ctx, []string{"delete"}, principal, dbConnector, actionGetResponse.Key.NrDollarCref); !allowed {
			return things.NewWeaviateThingsDeleteForbidden()
		}

		actionGetResponse.LastUpdateTimeUnix = connutils.NowUnix()

		// Move the current properties to the history
		go dbConnector.MoveToHistoryAction(ctx, &oldAction.Action, params.ActionID, false)

		// Add new row as GO-routine
		go dbConnector.DeleteAction(ctx, &actionGetResponse.Action, params.ActionID)

		// Return 'No Content'
		return actions.NewWeaviateActionsDeleteNoContent()
	})

	/*
	 * HANDLE KEYS
	 */
	api.KeysWeaviateKeyCreateHandler = keys.WeaviateKeyCreateHandlerFunc(func(params keys.WeaviateKeyCreateParams, principal interface{}) middleware.Responder {
		// Create current User object from principal
		key := principal.(*models.KeyTokenGetResponse)

		// Fill the new User object
		url := serverConfig.GetHostAddress()
		newKey := &models.KeyTokenGetResponse{}
		newKey.KeyID = connutils.GenerateUUID()
		newKey.Token = connutils.GenerateUUID()
		newKey.Parent = &models.SingleRef{
			LocationURL:  &url,
			NrDollarCref: principal.(*models.KeyTokenGetResponse).KeyID,
			Type:         string(connutils.RefTypeKey),
		}
		newKey.KeyCreate = *params.Body

		// Get context from request
		ctx := params.HTTPRequest.Context()

		// Key expiry time is in the past
		currentUnix := connutils.NowUnix()
		if newKey.KeyExpiresUnix != -1 && newKey.KeyExpiresUnix < currentUnix {
			return keys.NewWeaviateKeyCreateUnprocessableEntity().WithPayload(createErrorResponseObject("Key expiry time is in the past."))
		}

		// Key expiry time is later than the expiry time of parent
		if key.KeyExpiresUnix != -1 && key.KeyExpiresUnix < newKey.KeyExpiresUnix {
			return keys.NewWeaviateKeyCreateUnprocessableEntity().WithPayload(createErrorResponseObject("Key expiry time is later than the expiry time of parent."))
		}

		// Save to DB
		insertErr := dbConnector.AddKey(ctx, &newKey.Key, newKey.KeyID, connutils.TokenHasher(newKey.Token))
		if insertErr != nil {
			messaging.ErrorMessage(insertErr)
			return keys.NewWeaviateKeyCreateUnprocessableEntity().WithPayload(createErrorResponseObject(insertErr.Error()))
		}

		// Return SUCCESS
		return keys.NewWeaviateKeyCreateOK().WithPayload(newKey)

	})
	api.KeysWeaviateKeysChildrenGetHandler = keys.WeaviateKeysChildrenGetHandlerFunc(func(params keys.WeaviateKeysChildrenGetParams, principal interface{}) middleware.Responder {
		// Initialize response
		keyResponse := models.KeyGetResponse{}

		// Get context from request
		ctx := params.HTTPRequest.Context()

		// First check on 'not found', otherwise it will say 'forbidden' in stead of 'not found'
		errGet := dbConnector.GetKey(ctx, params.KeyID, &keyResponse)

		// Not found
		if errGet != nil {
			return keys.NewWeaviateKeysChildrenGetNotFound()
		}

		// Check on permissions
		keyObject, _ := principal.(*models.KeyTokenGetResponse)
		if !auth.IsOwnKeyOrLowerInTree(ctx, keyObject, params.KeyID, dbConnector) {
			return keys.NewWeaviateKeysChildrenGetForbidden()
		}

		// Get the children
		childIDs := []strfmt.UUID{}
		childIDs, _ = auth.GetKeyChildrenUUIDs(ctx, dbConnector, params.KeyID, true, childIDs, 1, 0)

		// Initiate response object
		responseObject := &models.KeyChildrenGetResponse{}
		responseObject.Children = generateMultipleRefObject(childIDs)

		// Return children with 'OK'
		return keys.NewWeaviateKeysChildrenGetOK().WithPayload(responseObject)
	})
	api.KeysWeaviateKeysDeleteHandler = keys.WeaviateKeysDeleteHandlerFunc(func(params keys.WeaviateKeysDeleteParams, principal interface{}) middleware.Responder {
		// Initialize response
		keyResponse := models.KeyGetResponse{}

		// Get context from request
		ctx := params.HTTPRequest.Context()

		// First check on 'not found', otherwise it will say 'forbidden' in stead of 'not found'
		errGet := dbConnector.GetKey(ctx, params.KeyID, &keyResponse)

		// Not found
		if errGet != nil {
			return keys.NewWeaviateKeysDeleteNotFound()
		}

		// Check on permissions, only delete allowed if lower in tree (not own key)
		keyObject, _ := principal.(*models.KeyTokenGetResponse)
		if !auth.IsOwnKeyOrLowerInTree(ctx, keyObject, params.KeyID, dbConnector) || keyObject.KeyID == params.KeyID {
			return keys.NewWeaviateKeysDeleteForbidden()
		}

		// Remove key from database if found
		deleteKey(ctx, dbConnector, params.KeyID)

		// Return 'No Content'
		return keys.NewWeaviateKeysDeleteNoContent()
	})
	api.KeysWeaviateKeysGetHandler = keys.WeaviateKeysGetHandlerFunc(func(params keys.WeaviateKeysGetParams, principal interface{}) middleware.Responder {
		// Initialize response
		keyResponse := models.KeyGetResponse{}

		// Get context from request
		ctx := params.HTTPRequest.Context()

		// Get item from database
		err := dbConnector.GetKey(ctx, params.KeyID, &keyResponse)

		// Object is deleted or not-existing
		if err != nil {
			return keys.NewWeaviateKeysGetNotFound()
		}

		// Check on permissions
		keyObject, _ := principal.(*models.KeyTokenGetResponse)
		if !auth.IsOwnKeyOrLowerInTree(ctx, keyObject, params.KeyID, dbConnector) {
			return keys.NewWeaviateKeysGetForbidden()
		}

		// Get is successful
		return keys.NewWeaviateKeysGetOK().WithPayload(&keyResponse)
	})
	api.KeysWeaviateKeysMeChildrenGetHandler = keys.WeaviateKeysMeChildrenGetHandlerFunc(func(params keys.WeaviateKeysMeChildrenGetParams, principal interface{}) middleware.Responder {
		// First check on 'not found', otherwise it will say 'forbidden' in stead of 'not found'
		currentKey := principal.(*models.KeyTokenGetResponse)

		// Get context from request
		ctx := params.HTTPRequest.Context()

		// Get the children
		childIDs := []strfmt.UUID{}
		childIDs, _ = auth.GetKeyChildrenUUIDs(ctx, dbConnector, currentKey.KeyID, true, childIDs, 1, 0)

		// Initiate response object
		responseObject := &models.KeyChildrenGetResponse{}
		responseObject.Children = generateMultipleRefObject(childIDs)

		// Return children with 'OK'
		return keys.NewWeaviateKeysMeChildrenGetOK().WithPayload(responseObject)
	})
	api.KeysWeaviateKeysMeGetHandler = keys.WeaviateKeysMeGetHandlerFunc(func(params keys.WeaviateKeysMeGetParams, principal interface{}) middleware.Responder {
		// Initialize response object
		responseObject := models.KeyGetResponse{}

		// Get context from request
		ctx := params.HTTPRequest.Context()

		isRoot := false
		responseObject.Key.IsRoot = &isRoot

		// Get item from database
		err := dbConnector.GetKey(ctx, principal.(*models.KeyTokenGetResponse).KeyID, &responseObject)

		// Object is deleted or not-existing
		if err != nil {
			return keys.NewWeaviateKeysGetNotFound()
		}

		// Get is successful
		return keys.NewWeaviateKeysMeGetOK().WithPayload(&responseObject)
	})
	api.KeysWeaviateKeysRenewTokenHandler = keys.WeaviateKeysRenewTokenHandlerFunc(func(params keys.WeaviateKeysRenewTokenParams, principal interface{}) middleware.Responder {
		// Initialize response
		keyResponse := models.KeyGetResponse{}

		// Get context from request
		ctx := params.HTTPRequest.Context()

		// First check on 'not found', otherwise it will say 'forbidden' in stead of 'not found'
		errGet := dbConnector.GetKey(ctx, params.KeyID, &keyResponse)

		// Not found
		if errGet != nil {
			return keys.NewWeaviateKeysRenewTokenNotFound()
		}

		// Check on permissions
		keyObject, _ := principal.(*models.KeyTokenGetResponse)
		if !auth.IsOwnKeyOrLowerInTree(ctx, keyObject, params.KeyID, dbConnector) {
			return keys.NewWeaviateKeysRenewTokenForbidden()
		}

		// Can't renew own unless root
		if keyObject.KeyID == params.KeyID && keyObject.Parent != nil {
			return keys.NewWeaviateKeysRenewTokenForbidden()
		}

		// Generate new token
		newToken := connutils.GenerateUUID()

		// Update the key in the database
		insertErr := dbConnector.UpdateKey(ctx, &keyResponse.Key, keyResponse.KeyID, connutils.TokenHasher(newToken))
		if insertErr != nil {
			messaging.ErrorMessage(insertErr)
			return keys.NewWeaviateKeysRenewTokenUnprocessableEntity().WithPayload(createErrorResponseObject(insertErr.Error()))
		}

		// Build new token response object
		renewObject := &models.KeyTokenGetResponse{}
		renewObject.KeyGetResponse = keyResponse
		renewObject.Token = newToken

		return keys.NewWeaviateKeysRenewTokenOK().WithPayload(renewObject)
	})

	/*
	 * HANDLE THINGS
	 */
	api.ThingsWeaviateThingsCreateHandler = things.WeaviateThingsCreateHandlerFunc(func(params things.WeaviateThingsCreateParams, principal interface{}) middleware.Responder {
		// Get context from request
		ctx := params.HTTPRequest.Context()

		// This is a write function, validate if allowed to write?
		if allowed, _ := auth.ActionsAllowed(ctx, []string{"write"}, principal, dbConnector, nil); !allowed {
			return things.NewWeaviateThingsCreateForbidden()
		}

		// Generate UUID for the new object
		UUID := connutils.GenerateUUID()

		// Convert principal to object
		keyToken := principal.(*models.KeyTokenGetResponse)

		// Validate schema given in body with the weaviate schema
		validatedErr := validation.ValidateThingBody(params.HTTPRequest.Context(), params.Body, databaseSchema, dbConnector, serverConfig, keyToken)
		if validatedErr != nil {
			return things.NewWeaviateThingsCreateUnprocessableEntity().WithPayload(createErrorResponseObject(validatedErr.Error()))
		}

		// Create Key-ref-Object
		url := serverConfig.GetHostAddress()
		keyRef := &models.SingleRef{
			LocationURL:  &url,
			NrDollarCref: keyToken.KeyID,
			Type:         string(connutils.RefTypeKey),
		}

		// Make Thing-Object
		thing := &models.Thing{}
		thing.Schema = params.Body.Schema
		thing.AtClass = params.Body.AtClass
		thing.AtContext = params.Body.AtContext
		thing.CreationTimeUnix = connutils.NowUnix()
		thing.LastUpdateTimeUnix = 0
		thing.Key = keyRef

		// Save to DB, this needs to be a Go routine because we will return an accepted
		go dbConnector.AddThing(ctx, thing, UUID)

		// Create response Object from create object.
		responseObject := &models.ThingGetResponse{}
		responseObject.Thing = *thing
		responseObject.ThingID = UUID

		// Return SUCCESS (NOTE: this is ACCEPTED, so the dbConnector.Add should have a go routine)
		return things.NewWeaviateThingsCreateAccepted().WithPayload(responseObject)
	})
	api.ThingsWeaviateThingsDeleteHandler = things.WeaviateThingsDeleteHandlerFunc(func(params things.WeaviateThingsDeleteParams, principal interface{}) middleware.Responder {
		// Initialize response
		thingGetResponse := models.ThingGetResponse{}
		thingGetResponse.Schema = map[string]models.JSONObject{}

		// Get context from request
		ctx := params.HTTPRequest.Context()

		// Get item from database
		errGet := dbConnector.GetThing(params.HTTPRequest.Context(), params.ThingID, &thingGetResponse)

		// Save the old-thing in a variable
		oldThing := thingGetResponse

		// Not found
		if errGet != nil {
			return things.NewWeaviateThingsDeleteNotFound()
		}

		// This is a delete function, validate if allowed to delete?
		if allowed, _ := auth.ActionsAllowed(ctx, []string{"delete"}, principal, dbConnector, thingGetResponse.Key.NrDollarCref); !allowed {
			return things.NewWeaviateThingsDeleteForbidden()
		}

		// Delete the Actions
		actionsExist := true
		lastActionsCount := int64(0)
		for actionsExist {
			actions := models.ActionsListResponse{}
			actions.Actions = []*models.ActionGetResponse{}
			dbConnector.ListActions(ctx, params.ThingID, 50, 0, []*connutils.WhereQuery{}, &actions)
			for _, v := range actions.Actions {
				go dbConnector.DeleteAction(ctx, &v.Action, v.ActionID)
			}

			// Exit if total results are 0 or the total results are not lowering, then there is some kind of error
			actionsExist = (actions.TotalResults > 0 && actions.TotalResults != lastActionsCount)
			lastActionsCount = actions.TotalResults
		}

		thingGetResponse.LastUpdateTimeUnix = connutils.NowUnix()

		// Move the current properties to the history
		go dbConnector.MoveToHistoryThing(ctx, &oldThing.Thing, params.ThingID, true)

		// Add new row as GO-routine
		go dbConnector.DeleteThing(ctx, &thingGetResponse.Thing, params.ThingID)

		// Return 'No Content'
		return things.NewWeaviateThingsDeleteNoContent()
	})
	api.ThingsWeaviateThingsGetHandler = things.WeaviateThingsGetHandlerFunc(func(params things.WeaviateThingsGetParams, principal interface{}) middleware.Responder {
		// Initialize response
		responseObject := models.ThingGetResponse{}
		responseObject.Schema = map[string]models.JSONObject{}

		// Get context from request
		ctx := params.HTTPRequest.Context()

		// Get item from database
		err := dbConnector.GetThing(ctx, strfmt.UUID(params.ThingID), &responseObject)

		// Object is not found
		if err != nil || responseObject.Key == nil {
			messaging.ErrorMessage(err)
			return things.NewWeaviateThingsGetNotFound()
		}

		// This is a read function, validate if allowed to read?
		if allowed, _ := auth.ActionsAllowed(ctx, []string{"read"}, principal, dbConnector, responseObject.Key.NrDollarCref); !allowed {
			return things.NewWeaviateThingsGetForbidden()
		}

		// Get is successful
		return things.NewWeaviateThingsGetOK().WithPayload(&responseObject)
	})

	api.ThingsWeaviateThingHistoryGetHandler = things.WeaviateThingHistoryGetHandlerFunc(func(params things.WeaviateThingHistoryGetParams, principal interface{}) middleware.Responder {
		// Initialize response
		responseObject := models.ThingGetResponse{}
		responseObject.Schema = map[string]models.JSONObject{}

		// Get context from request
		ctx := params.HTTPRequest.Context()

		// Set UUID var for easy usage
		UUID := strfmt.UUID(params.ThingID)

		// Get item from database
		errGet := dbConnector.GetThing(params.HTTPRequest.Context(), UUID, &responseObject)

		// Init the response variables
		historyResponse := &models.ThingGetHistoryResponse{}
		historyResponse.PropertyHistory = []*models.ThingHistoryObject{}
		historyResponse.ThingID = UUID

		// Fill the history for these objects
		errHist := dbConnector.HistoryThing(ctx, UUID, &historyResponse.ThingHistory)

		// Check whether dont exist (both give an error) to return a not found
		if errGet != nil && (errHist != nil || len(historyResponse.PropertyHistory) == 0) {
			messaging.ErrorMessage(errGet)
			messaging.ErrorMessage(errHist)
			return things.NewWeaviateThingHistoryGetNotFound()
		}

		// This is a read function, validate if allowed to read?
		if errHist == nil {
			if allowed, _ := auth.ActionsAllowed(ctx, []string{"read"}, principal, dbConnector, historyResponse.Key.NrDollarCref); !allowed {
				return things.NewWeaviateThingHistoryGetForbidden()
			}
		} else if errGet == nil {
			if allowed, _ := auth.ActionsAllowed(ctx, []string{"read"}, principal, dbConnector, responseObject.Key.NrDollarCref); !allowed {
				return things.NewWeaviateThingHistoryGetForbidden()
			}
		}

		// Thing is deleted when we have an get error and no history error
		historyResponse.Deleted = errGet != nil && errHist == nil && len(historyResponse.PropertyHistory) != 0

		return things.NewWeaviateThingHistoryGetOK().WithPayload(historyResponse)
	})

	api.ThingsWeaviateThingsListHandler = things.WeaviateThingsListHandlerFunc(func(params things.WeaviateThingsListParams, principal interface{}) middleware.Responder {
		// Get limit and page
		limit := getLimit(params.MaxResults)
		page := getPage(params.Page)

		// Get user out of principal
		keyID := principal.(*models.KeyTokenGetResponse).KeyID

		// Get context from request
		ctx := params.HTTPRequest.Context()

		// This is a read function, validate if allowed to read?
		if allowed, _ := auth.ActionsAllowed(ctx, []string{"read"}, principal, dbConnector, keyID); !allowed {
			return things.NewWeaviateThingsListForbidden()
		}

		// Initialize response
		thingsResponse := models.ThingsListResponse{}
		thingsResponse.Things = []*models.ThingGetResponse{}

		// List all results
		err := dbConnector.ListThings(ctx, limit, (page-1)*limit, keyID, []*connutils.WhereQuery{}, &thingsResponse)

		if err != nil {
			messaging.ErrorMessage(err)
		}

		return things.NewWeaviateThingsListOK().WithPayload(&thingsResponse)
	})
	api.ThingsWeaviateThingsPatchHandler = things.WeaviateThingsPatchHandlerFunc(func(params things.WeaviateThingsPatchParams, principal interface{}) middleware.Responder {
		// Initialize response
		thingGetResponse := models.ThingGetResponse{}
		thingGetResponse.Schema = map[string]models.JSONObject{}

		// Get context from request
		ctx := params.HTTPRequest.Context()

		// Get and transform object
		UUID := strfmt.UUID(params.ThingID)
		errGet := dbConnector.GetThing(params.HTTPRequest.Context(), UUID, &thingGetResponse)

		// Save the old-thing in a variable
		oldThing := thingGetResponse

		// Add update time
		thingGetResponse.LastUpdateTimeUnix = connutils.NowUnix()

		// Return error if UUID is not found.
		if errGet != nil {
			return things.NewWeaviateThingsPatchNotFound()
		}

		// This is a write function, validate if allowed to write?
		if allowed, _ := auth.ActionsAllowed(ctx, []string{"write"}, principal, dbConnector, thingGetResponse.Key.NrDollarCref); !allowed {
			return things.NewWeaviateThingsPatchForbidden()
		}

		// Get PATCH params in format RFC 6902
		jsonBody, marshalErr := json.Marshal(params.Body)
		patchObject, decodeErr := jsonpatch.DecodePatch([]byte(jsonBody))

		if marshalErr != nil || decodeErr != nil {
			return things.NewWeaviateThingsPatchBadRequest()
		}

		// Convert ThingGetResponse object to JSON
		thingUpdateJSON, marshalErr := json.Marshal(thingGetResponse)
		if marshalErr != nil {
			return things.NewWeaviateThingsPatchBadRequest()
		}

		// Apply the patch
		updatedJSON, applyErr := patchObject.Apply(thingUpdateJSON)

		if applyErr != nil {
			return things.NewWeaviateThingsPatchUnprocessableEntity().WithPayload(createErrorResponseObject(applyErr.Error()))
		}

		// Turn it into a Thing object
		thing := &models.Thing{}
		json.Unmarshal([]byte(updatedJSON), &thing)

		// Convert principal to object
		keyToken := principal.(*models.KeyTokenGetResponse)

		// Validate schema made after patching with the weaviate schema
		validatedErr := validation.ValidateThingBody(params.HTTPRequest.Context(), &thing.ThingCreate, databaseSchema, dbConnector, serverConfig, keyToken)
		if validatedErr != nil {
			return things.NewWeaviateThingsPatchUnprocessableEntity().WithPayload(createErrorResponseObject(validatedErr.Error()))
		}

		// Move the current properties to the history
		go dbConnector.MoveToHistoryThing(ctx, &oldThing.Thing, UUID, false)

		// Update the database
		go dbConnector.UpdateThing(ctx, thing, UUID)

		// Create return Object
		thingGetResponse.Thing = *thing

		// Returns accepted so a Go routine can process in the background
		return things.NewWeaviateThingsPatchAccepted().WithPayload(&thingGetResponse)
	})
	api.ThingsWeaviateThingsUpdateHandler = things.WeaviateThingsUpdateHandlerFunc(func(params things.WeaviateThingsUpdateParams, principal interface{}) middleware.Responder {
		// Initialize response
		thingGetResponse := models.ThingGetResponse{}
		thingGetResponse.Schema = map[string]models.JSONObject{}

		// Get context from request
		ctx := params.HTTPRequest.Context()

		// Get item from database
		UUID := params.ThingID
		errGet := dbConnector.GetThing(params.HTTPRequest.Context(), UUID, &thingGetResponse)

		// Save the old-thing in a variable
		oldThing := thingGetResponse

		// If there are no results, there is an error
		if errGet != nil {
			// Object not found response.
			return things.NewWeaviateThingsUpdateNotFound()
		}

		// This is a write function, validate if allowed to write?
		if allowed, _ := auth.ActionsAllowed(ctx, []string{"write"}, principal, dbConnector, thingGetResponse.Key.NrDollarCref); !allowed {
			return things.NewWeaviateThingsUpdateForbidden()
		}

		// Convert principal to object
		keyToken := principal.(*models.KeyTokenGetResponse)

		// Validate schema given in body with the weaviate schema
		validatedErr := validation.ValidateThingBody(params.HTTPRequest.Context(), &params.Body.ThingCreate, databaseSchema, dbConnector, serverConfig, keyToken)
		if validatedErr != nil {
			return things.NewWeaviateThingsUpdateUnprocessableEntity().WithPayload(createErrorResponseObject(validatedErr.Error()))
		}

		// Move the current properties to the history
		go dbConnector.MoveToHistoryThing(ctx, &oldThing.Thing, UUID, false)

		// Update the database
		params.Body.LastUpdateTimeUnix = connutils.NowUnix()
		params.Body.CreationTimeUnix = thingGetResponse.CreationTimeUnix
		params.Body.Key = thingGetResponse.Key
		go dbConnector.UpdateThing(ctx, &params.Body.Thing, UUID)

		// Create object to return
		responseObject := &models.ThingGetResponse{}
		responseObject.Thing = params.Body.Thing
		responseObject.ThingID = UUID

		// broadcast to MQTT
		mqttJson, _ := json.Marshal(responseObject)
		weaviateBroker.Publish("/things/"+string(responseObject.ThingID), string(mqttJson[:]))

		// Return SUCCESS (NOTE: this is ACCEPTED, so the dbConnector.Add should have a go routine)
		return things.NewWeaviateThingsUpdateAccepted().WithPayload(responseObject)
	})
	api.ThingsWeaviateThingsValidateHandler = things.WeaviateThingsValidateHandlerFunc(func(params things.WeaviateThingsValidateParams, principal interface{}) middleware.Responder {
		// Convert principal to object
		keyToken := principal.(*models.KeyTokenGetResponse)

		// Validate schema given in body with the weaviate schema
		validatedErr := validation.ValidateThingBody(params.HTTPRequest.Context(), params.Body, databaseSchema, dbConnector, serverConfig, keyToken)
		if validatedErr != nil {
			return things.NewWeaviateThingsValidateUnprocessableEntity().WithPayload(createErrorResponseObject(validatedErr.Error()))
		}

		return things.NewWeaviateThingsValidateOK()
	})
	api.MetaWeaviateMetaGetHandler = meta.WeaviateMetaGetHandlerFunc(func(params meta.WeaviateMetaGetParams, principal interface{}) middleware.Responder {
		// Create response object
		metaResponse := &models.Meta{}

		// Set the response object's values
		metaResponse.Hostname = serverConfig.GetHostAddress()
		metaResponse.ActionsSchema = databaseSchema.ActionSchema.Schema
		metaResponse.ThingsSchema = databaseSchema.ThingSchema.Schema

		return meta.NewWeaviateMetaGetOK().WithPayload(metaResponse)
	})

	api.P2PWeaviateP2pGenesisUpdateHandler = p2_p.WeaviateP2pGenesisUpdateHandlerFunc(func(params p2_p.WeaviateP2pGenesisUpdateParams) middleware.Responder {
		new_peers := make([]libnetwork.Peer, 0)

		for _, genesis_peer := range params.Peers {
			peer := libnetwork.Peer{
				Id:   genesis_peer.ID,
				Name: genesis_peer.Name,
				URI:  genesis_peer.URI,
			}

			new_peers = append(new_peers, peer)
		}

		err := network.UpdatePeers(new_peers)

		if err == nil {
			return p2_p.NewWeaviateP2pGenesisUpdateOK()
		} else {
			return p2_p.NewWeaviateP2pGenesisUpdateInternalServerError()
		}
	})

	api.P2PWeaviateP2pHealthHandler = p2_p.WeaviateP2pHealthHandlerFunc(func(params p2_p.WeaviateP2pHealthParams) middleware.Responder {
		// For now, always just return success.
		return middleware.NotImplemented("operation P2PWeaviateP2pHealth has not yet been implemented")
	})

	api.ThingsWeaviateThingsActionsListHandler = things.WeaviateThingsActionsListHandlerFunc(func(params things.WeaviateThingsActionsListParams, principal interface{}) middleware.Responder {
		// Get limit and page
		limit := getLimit(params.MaxResults)
		page := getPage(params.Page)

		// Get key-object
		keyObject := principal.(*models.KeyTokenGetResponse)

		// Get context from request
		ctx := params.HTTPRequest.Context()

		// This is a read function, validate if allowed to read?
		if allowed, _ := auth.ActionsAllowed(ctx, []string{"read"}, principal, dbConnector, keyObject.KeyID); !allowed {
			return things.NewWeaviateThingsActionsListForbidden()
		}

		// Initialize response
		thingGetResponse := models.ThingGetResponse{}
		thingGetResponse.Schema = map[string]models.JSONObject{}
		errGet := dbConnector.GetThing(params.HTTPRequest.Context(), params.ThingID, &thingGetResponse)

		// If there are no results, there is an error
		if errGet != nil {
			// Object not found response.
			return things.NewWeaviateThingsActionsListNotFound()
		}

		// Initialize response
		actionsResponse := models.ActionsListResponse{}
		actionsResponse.Actions = []*models.ActionGetResponse{}

		// List all results
		err := dbConnector.ListActions(ctx, params.ThingID, limit, (page-1)*limit, []*connutils.WhereQuery{}, &actionsResponse)

		if err != nil {
			messaging.ErrorMessage(err)
		}

		return things.NewWeaviateThingsActionsListOK().WithPayload(&actionsResponse)
	})
	api.GraphqlWeaviateGraphqlPostHandler = graphql.WeaviateGraphqlPostHandlerFunc(func(params graphql.WeaviateGraphqlPostParams, principal interface{}) middleware.Responder {
		defer messaging.TimeTrack(time.Now())
		messaging.DebugMessage("Starting GraphQL resolving")

		errorResponse := &models.ErrorResponse{}

		// Get all input from the body of the request, as it is a POST.
		query := params.Body.Query
		operationName := params.Body.OperationName

		// If query is empty, the request is unprocessable
		if query == "" {
			return graphql.NewWeaviateGraphqlPostUnprocessableEntity().WithPayload(errorResponse)
		}

		// Only set variables if exists in request
		var variables map[string]interface{}
		if params.Body.Variables != nil {
			variables = params.Body.Variables.(map[string]interface{})
		}

		// Add security principal to context that we pass on to the GraphQL resolver.
		graphql_context := context.WithValue(params.HTTPRequest.Context(), "principal", (principal.(*models.KeyTokenGetResponse)))

		// Do the request
		result := gographql.Do(gographql.Params{
			Schema:         *graphQL.Schema(),
			RequestString:  query,
			OperationName:  operationName,
			VariableValues: variables,
			Context:        graphql_context,
		})

		// Marshal the JSON
		resultJSON, jsonErr := json.Marshal(result)

		// If json gave error, return nothing.
		if jsonErr != nil {
			return graphql.NewWeaviateGraphqlPostUnprocessableEntity().WithPayload(errorResponse)
		}

		// Put the data in a response ready object
		graphQLResponse := &models.GraphQLResponse{}
		marshallErr := json.Unmarshal(resultJSON, graphQLResponse)

		// If json gave error, return nothing.
		if marshallErr != nil {
			return graphql.NewWeaviateGraphqlPostUnprocessableEntity().WithPayload(errorResponse)
		}

		// Return the response
		return graphql.NewWeaviateGraphqlPostOK().WithPayload(graphQLResponse)
	})

	api.ServerShutdown = func() {}

	return setupGlobalMiddleware(api.Serve(setupMiddlewares))
}

// The TLS configuration before HTTPS server starts.
func configureTLS(tlsConfig *tls.Config) {
	// Make all necessary changes to the TLS configuration here.
}

// As soon as server is initialized but not run yet, this function will be called.
// If you need to modify a config, store server instance to stop it individually later, this is the place.
// This function can be called multiple times, depending on the number of serving schemes.
// scheme value will be set accordingly: "http", "https" or "unix"
func configureServer(s *http.Server, scheme, addr string) {
	// Create message service
	messaging = &messages.Messaging{}

	// Load the config using the flags
	serverConfig = &config.WeaviateConfig{}
	err := serverConfig.LoadConfig(connectorOptionGroup, messaging)

	// Add properties to the config
	serverConfig.Hostname = addr
	serverConfig.Scheme = scheme

	// Fatal error loading config file
	if err != nil {
		messaging.ExitError(78, err.Error())
	}

	// Load the schema using the config
	databaseSchema = schema.WeaviateSchema{}
	err = databaseSchema.LoadSchema(&serverConfig.Environment, messaging)

	// Fatal error loading schema file
	if err != nil {
		messaging.ExitError(78, err.Error())
	}

	loadContextionary()

	connectToNetwork()

	// Connect to MQTT via Broker
	weaviateBroker.ConnectToMqtt(serverConfig.Environment.Broker.Host, serverConfig.Environment.Broker.Port)

	// Create the database connector usint the config
	dbConnector = CreateDatabaseConnector(&serverConfig.Environment)

	// Error the system when the database connector returns no connector
	if dbConnector == nil {
		messaging.ExitError(78, "database with the name '"+serverConfig.Environment.Database.Name+"' couldn't be loaded from the config")
	}

	// Set connector vars
	err = dbConnector.SetConfig(&serverConfig.Environment)
	// Fatal error loading config file
	if err != nil {
		messaging.ExitError(78, err.Error())
	}

	err = dbConnector.SetSchema(&databaseSchema)
	// Fatal error loading schema file
	if err != nil {
		messaging.ExitError(78, err.Error())
	}

	err = dbConnector.SetMessaging(messaging)
	// Fatal error setting messaging
	if err != nil {
		messaging.ExitError(78, err.Error())
	}

	dbConnector.SetServerAddress(serverConfig.GetHostAddress())

	// connect the database
	errConnect := dbConnector.Connect()
	if errConnect != nil {
		messaging.ExitError(1, "database with the name '"+serverConfig.Environment.Database.Name+"' gave an error when connecting: "+errConnect.Error())
	}

	// init the database
	var errInit error
	errInit = dbConnector.Init()
	if errInit != nil {
		messaging.ExitError(1, "database with the name '"+serverConfig.Environment.Database.Name+"' gave an error when initializing: "+errInit.Error())
	}

	graphQL, err = graphqlapi.CreateSchema(&dbConnector, serverConfig, &databaseSchema, messaging)

	if err != nil {
		messaging.ExitError(1, "GraphQL schema initialization gave an error when initializing: "+err.Error())
	}
}

// The middleware configuration is for the handler executors. These do not apply to the swagger.json document.
// The middleware executes after routing but before authentication, binding and validation
func setupMiddlewares(handler http.Handler) http.Handler {
	// Rewrite / workaround because of issue with handling two API keys
	return http.HandlerFunc(func(w http.ResponseWriter, r *http.Request) {
		kth := keyTokenHeader{
			Key:   strfmt.UUID(r.Header.Get("X-API-KEY")),
			Token: strfmt.UUID(r.Header.Get("X-API-TOKEN")),
		}
		jkth, _ := json.Marshal(kth)
		r.Header.Set("X-API-KEY", string(jkth))
		r.Header.Set("X-API-TOKEN", string(jkth))

		messaging.InfoMessage("generated both headers X-API-KEY and X-API-TOKEN")

		ctx := r.Context()
		ctx, err := dbConnector.Attach(ctx)

		if err != nil {
			messaging.ExitError(1, "database or cache gave an error when attaching context: "+err.Error())
		}

		handler.ServeHTTP(w, r.WithContext(ctx))
	})
}

// The middleware configuration happens before anything, this middleware also applies to serving the swagger.json document.
// So this is a good place to plug in a panic handling middleware, logging and metrics
func setupGlobalMiddleware(handler http.Handler) http.Handler {
<<<<<<< HEAD

	handleCORS := cors.Default().Handler
	handler = handleCORS(handler)
	handler = graphiql.AddMiddleware(handler)
	return handler
=======
	return addLogging(handler)
}

func addLogging(next http.Handler) http.Handler {
	return http.HandlerFunc(func(w http.ResponseWriter, r *http.Request) {
		if serverConfig.Environment.Debug {
			log.Printf("Received request: %+v %+v\n", r.Method, r.URL)
		}
		next.ServeHTTP(w, r)
	})
>>>>>>> fb014251
}

// This function loads the Contextionary database, and creates
// an in-memory database for the centroids of the classes / properties in the Schema.
func loadContextionary() {
	// First load the file backed contextionary
	if serverConfig.Environment.Contextionary.KNNFile == "" {
		messaging.ExitError(78, "Contextionary KNN file not specified")
	}

	if serverConfig.Environment.Contextionary.IDXFile == "" {
		messaging.ExitError(78, "Contextionary IDX file not specified")
	}

	mmaped_contextionary, err := libcontextionary.LoadVectorFromDisk(serverConfig.Environment.Contextionary.KNNFile, serverConfig.Environment.Contextionary.IDXFile)

	if err != nil {
		messaging.ExitError(78, fmt.Sprintf("Could not load Contextionary; %+v", err))
	}

	messaging.InfoMessage("Contextionary loaded from disk")

	// Now create the in-memory contextionary based on the classes / properties.
	in_memory_contextionary, err := databaseSchema.BuildInMemoryContextionaryFromSchema(mmaped_contextionary)
	if err != nil {
		messaging.ExitError(78, fmt.Sprintf("Could not build in-memory contextionary from schema; %+v", err))
	}

	// Combine contextionaries
	contextionaries := []libcontextionary.Contextionary{*in_memory_contextionary, *mmaped_contextionary}
	combined, err := libcontextionary.CombineVectorIndices(contextionaries)

	if err != nil {
		messaging.ExitError(78, fmt.Sprintf("Could not combine the contextionary database with the in-memory generated contextionary; %+v", err))
	}

	messaging.InfoMessage("Contextionary extended with names in the schema")

	// urgh, go.
	x := libcontextionary.Contextionary(combined)
	contextionary = &x

	// whoop!
}

func connectToNetwork() {
	if serverConfig.Environment.Network == nil {
		messaging.InfoMessage(fmt.Sprintf("No network configured, not joining one"))
		network = libnetwork.FakeNetwork{}
	} else {
		genesis_url := strfmt.URI(serverConfig.Environment.Network.GenesisURL)
		public_url := strfmt.URI(serverConfig.Environment.Network.PublicURL)
		peer_name := serverConfig.Environment.Network.PeerName

		messaging.InfoMessage(fmt.Sprintf("Network configured, connecting to Genesis '%v'", genesis_url))
		new_net, err := libnetwork.BootstrapNetwork(messaging, genesis_url, public_url, peer_name)
		if err != nil {
			messaging.ExitError(78, fmt.Sprintf("Could not connect to network! Reason: %+v", err))
		} else {
			network = *new_net
		}
	}
}<|MERGE_RESOLUTION|>--- conflicted
+++ resolved
@@ -61,12 +61,8 @@
 	"github.com/creativesoftwarefdn/weaviate/validation"
 
 	libcontextionary "github.com/creativesoftwarefdn/weaviate/contextionary"
-<<<<<<< HEAD
-
 	"github.com/creativesoftwarefdn/weaviate/graphqlapi/graphiql"
-=======
 	libnetwork "github.com/creativesoftwarefdn/weaviate/network"
->>>>>>> fb014251
 )
 
 const pageOverride int = 1
@@ -1408,13 +1404,7 @@
 // The middleware configuration happens before anything, this middleware also applies to serving the swagger.json document.
 // So this is a good place to plug in a panic handling middleware, logging and metrics
 func setupGlobalMiddleware(handler http.Handler) http.Handler {
-<<<<<<< HEAD
-
-	handleCORS := cors.Default().Handler
-	handler = handleCORS(handler)
-	handler = graphiql.AddMiddleware(handler)
-	return handler
-=======
+
 	return addLogging(handler)
 }
 
@@ -1425,7 +1415,6 @@
 		}
 		next.ServeHTTP(w, r)
 	})
->>>>>>> fb014251
 }
 
 // This function loads the Contextionary database, and creates
