--- conflicted
+++ resolved
@@ -63,15 +63,9 @@
       CLUSTER_DATA_BIND_PORT="7103" \
       CLUSTER_JOIN="localhost:7100" \
       CONTEXTIONARY_URL=localhost:9999 \
-<<<<<<< HEAD
       DEFAULT_VECTORIZER_MODULE=none \
       ENABLE_MODULES="backup-filesystem" \
       go run ./cmd/weaviate-server \
-=======
-      DEFAULT_VECTORIZER_MODULE=text2vec-contextionary \
-      ENABLE_MODULES="text2vec-contextionary,backup-filesystem" \
-      go_run ./cmd/weaviate-server \
->>>>>>> 876ce423
         --scheme http \
         --host "127.0.0.1" \
         --port 8081 \
