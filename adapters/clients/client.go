//                           _       _
// __      _____  __ ___   ___  __ _| |_ ___
// \ \ /\ / / _ \/ _` \ \ / / |/ _` | __/ _ \
//  \ V  V /  __/ (_| |\ V /| | (_| | ||  __/
//   \_/\_/ \___|\__,_| \_/ |_|\__,_|\__\___|
//
//  Copyright © 2016 - 2024 Weaviate B.V. All rights reserved.
//
//  CONTACT: hello@weaviate.io
//

package clients

import (
	"bytes"
	"context"
	"encoding/json"
	"fmt"
	"io"
	"net/http"
	"time"
)

type retryClient struct {
	client *http.Client
	*retryer
}

func (c *retryClient) doWithCustomMarshaller(timeout time.Duration,
<<<<<<< HEAD
	req *http.Request, data []byte, decode func([]byte) error, success func(code int) bool,
=======
	req *http.Request, body []byte, decode func([]byte) error, numRetries int,
>>>>>>> 0c0d41a9
) (err error) {
	ctx, cancel := context.WithTimeout(req.Context(), timeout)
	defer cancel()
	req = req.WithContext(ctx)
	try := func(ctx context.Context) (b bool, e error) {
		if data != nil {
			req.Body = io.NopCloser(bytes.NewReader(data))
		}
		res, err := c.client.Do(req)
		if err != nil {
			return false, fmt.Errorf("connect: %w", err)
		}
		defer res.Body.Close()

		respBody, err := io.ReadAll(res.Body)
		if err != nil {
			return shouldRetry(res.StatusCode), fmt.Errorf("read response: %w", err)
		}

		if code := res.StatusCode; !success(code) {
			return shouldRetry(code), fmt.Errorf("status code: %v, error: %s", code, respBody)
		}

		if err := decode(respBody); err != nil {
			return false, fmt.Errorf("unmarshal response: %w", err)
		}

		return false, nil
	}
	return c.retry(ctx, numRetries, try)
}

func (c *retryClient) do(timeout time.Duration, req *http.Request, body []byte, resp interface{}, success func(code int) bool) (code int, err error) {
	ctx, cancel := context.WithTimeout(req.Context(), timeout)
	defer cancel()
	req = req.WithContext(ctx)
	try := func(ctx context.Context) (bool, error) {
		if body != nil {
			req.Body = io.NopCloser(bytes.NewReader(body))
		}
		res, err := c.client.Do(req)
		if err != nil {
			return false, fmt.Errorf("connect: %w", err)
		}
		defer res.Body.Close()

		if code = res.StatusCode; !success(code) {
			b, _ := io.ReadAll(res.Body)
			return shouldRetry(code), fmt.Errorf("status code: %v, error: %s", code, b)
		}
		if resp != nil {
			if err := json.NewDecoder(res.Body).Decode(resp); err != nil {
				return false, fmt.Errorf("decode response: %w", err)
			}
		}
		return false, nil
	}
	return code, c.retry(ctx, 9, try)
}

type retryer struct {
	minBackOff  time.Duration
	maxBackOff  time.Duration
	timeoutUnit time.Duration
}

func newRetryer() *retryer {
	return &retryer{
		minBackOff:  time.Millisecond * 250,
		maxBackOff:  time.Second * 30,
		timeoutUnit: time.Second, // used by unit tests
	}
}

// n is the number of retries, work will always be called at least once.
func (r *retryer) retry(ctx context.Context, n int, work func(context.Context) (bool, error)) error {
	delay := r.minBackOff
	for {
		keepTrying, err := work(ctx)
		if !keepTrying || n < 1 || err == nil {
			return err
		}

		n--
		if delay = backOff(delay); delay > r.maxBackOff {
			delay = r.maxBackOff
		}
		timer := time.NewTimer(delay)
		select {
		case <-ctx.Done():
			timer.Stop()
			return fmt.Errorf("%v: %w", err, ctx.Err())
		case <-timer.C:
		}
		timer.Stop()
	}
}

func successCode(code int) bool {
	return code >= http.StatusOK && code <= http.StatusIMUsed
}<|MERGE_RESOLUTION|>--- conflicted
+++ resolved
@@ -27,11 +27,7 @@
 }
 
 func (c *retryClient) doWithCustomMarshaller(timeout time.Duration,
-<<<<<<< HEAD
-	req *http.Request, data []byte, decode func([]byte) error, success func(code int) bool,
-=======
-	req *http.Request, body []byte, decode func([]byte) error, numRetries int,
->>>>>>> 0c0d41a9
+	req *http.Request, data []byte, decode func([]byte) error, success func(code int) bool, numRetries int,
 ) (err error) {
 	ctx, cancel := context.WithTimeout(req.Context(), timeout)
 	defer cancel()
