//                           _       _
// __      _____  __ ___   ___  __ _| |_ ___
// \ \ /\ / / _ \/ _` \ \ / / |/ _` | __/ _ \
//  \ V  V /  __/ (_| |\ V /| | (_| | ||  __/
//   \_/\_/ \___|\__,_| \_/ |_|\__,_|\__\___|
//
//  Copyright © 2016 - 2024 Weaviate B.V. All rights reserved.
//
//  CONTACT: hello@weaviate.io
//

package rest

import (
	"context"
	"encoding/json"
	"fmt"
	"net"
	"net/http"
	"os"
	goruntime "runtime"
	"runtime/debug"
	"strings"
	"time"

	enterrors "github.com/weaviate/weaviate/entities/errors"

	_ "net/http/pprof"

	"github.com/KimMachineGun/automemlimit/memlimit"
	openapierrors "github.com/go-openapi/errors"
	"github.com/go-openapi/runtime"
	"github.com/go-openapi/swag"
	"github.com/pbnjay/memory"
	"github.com/pkg/errors"
	"github.com/prometheus/client_golang/prometheus/promhttp"
	"github.com/sirupsen/logrus"
	"github.com/weaviate/weaviate/adapters/clients"
	"github.com/weaviate/weaviate/adapters/handlers/rest/clusterapi"
	"github.com/weaviate/weaviate/adapters/handlers/rest/operations"
	"github.com/weaviate/weaviate/adapters/handlers/rest/state"
	"github.com/weaviate/weaviate/adapters/repos/classifications"
	"github.com/weaviate/weaviate/adapters/repos/db"
	"github.com/weaviate/weaviate/adapters/repos/db/inverted"
	modulestorage "github.com/weaviate/weaviate/adapters/repos/modules"
	schemarepo "github.com/weaviate/weaviate/adapters/repos/schema"
	txstore "github.com/weaviate/weaviate/adapters/repos/transactions"
	"github.com/weaviate/weaviate/entities/moduletools"
	"github.com/weaviate/weaviate/entities/replication"
	vectorIndex "github.com/weaviate/weaviate/entities/vectorindex"
	modstgazure "github.com/weaviate/weaviate/modules/backup-azure"
	modstgfs "github.com/weaviate/weaviate/modules/backup-filesystem"
	modstggcs "github.com/weaviate/weaviate/modules/backup-gcs"
	modstgs3 "github.com/weaviate/weaviate/modules/backup-s3"
	modgenerativeanyscale "github.com/weaviate/weaviate/modules/generative-anyscale"
	modgenerativeaws "github.com/weaviate/weaviate/modules/generative-aws"
	modgenerativecohere "github.com/weaviate/weaviate/modules/generative-cohere"
	modgenerativemistral "github.com/weaviate/weaviate/modules/generative-mistral"
	modgenerativeopenai "github.com/weaviate/weaviate/modules/generative-openai"
	modgenerativepalm "github.com/weaviate/weaviate/modules/generative-palm"
	modimage "github.com/weaviate/weaviate/modules/img2vec-neural"
	modbind "github.com/weaviate/weaviate/modules/multi2vec-bind"
	modclip "github.com/weaviate/weaviate/modules/multi2vec-clip"
	modmulti2vecpalm "github.com/weaviate/weaviate/modules/multi2vec-palm"
	modner "github.com/weaviate/weaviate/modules/ner-transformers"
	modqnaopenai "github.com/weaviate/weaviate/modules/qna-openai"
	modqna "github.com/weaviate/weaviate/modules/qna-transformers"
	modcentroid "github.com/weaviate/weaviate/modules/ref2vec-centroid"
	modrerankercohere "github.com/weaviate/weaviate/modules/reranker-cohere"
	modrerankertransformers "github.com/weaviate/weaviate/modules/reranker-transformers"
	modsum "github.com/weaviate/weaviate/modules/sum-transformers"
	modspellcheck "github.com/weaviate/weaviate/modules/text-spellcheck"
	modtext2vecaws "github.com/weaviate/weaviate/modules/text2vec-aws"
	modcohere "github.com/weaviate/weaviate/modules/text2vec-cohere"
	modcontextionary "github.com/weaviate/weaviate/modules/text2vec-contextionary"
	modgpt4all "github.com/weaviate/weaviate/modules/text2vec-gpt4all"
	modhuggingface "github.com/weaviate/weaviate/modules/text2vec-huggingface"
	modjinaai "github.com/weaviate/weaviate/modules/text2vec-jinaai"
	modopenai "github.com/weaviate/weaviate/modules/text2vec-openai"
	modtext2vecpalm "github.com/weaviate/weaviate/modules/text2vec-palm"
	modtransformers "github.com/weaviate/weaviate/modules/text2vec-transformers"
	modvoyageai "github.com/weaviate/weaviate/modules/text2vec-voyageai"
	"github.com/weaviate/weaviate/usecases/auth/authentication/composer"
	"github.com/weaviate/weaviate/usecases/backup"
	"github.com/weaviate/weaviate/usecases/classification"
	"github.com/weaviate/weaviate/usecases/cluster"
	"github.com/weaviate/weaviate/usecases/config"
	"github.com/weaviate/weaviate/usecases/modules"
	"github.com/weaviate/weaviate/usecases/monitoring"
	"github.com/weaviate/weaviate/usecases/objects"
	"github.com/weaviate/weaviate/usecases/replica"
	"github.com/weaviate/weaviate/usecases/scaler"
	schemaUC "github.com/weaviate/weaviate/usecases/schema"
	"github.com/weaviate/weaviate/usecases/schema/migrate"
	"github.com/weaviate/weaviate/usecases/sharding"
	"github.com/weaviate/weaviate/usecases/telemetry"
	"github.com/weaviate/weaviate/usecases/traverser"
)

const MinimumRequiredContextionaryVersion = "1.0.2"

func makeConfigureServer(appState *state.State) func(*http.Server, string, string) {
	return func(s *http.Server, scheme, addr string) {
		// Add properties to the config
		appState.ServerConfig.Hostname = addr
		appState.ServerConfig.Scheme = scheme
	}
}

type vectorRepo interface {
	objects.BatchVectorRepo
	traverser.VectorSearcher
	classification.VectorRepo
	scaler.BackUpper
	SetSchemaGetter(schemaUC.SchemaGetter)
	WaitForStartup(ctx context.Context) error
	Shutdown(ctx context.Context) error
}

func getCores() (int, error) {
	cpuset, err := os.ReadFile("/sys/fs/cgroup/cpuset/cpuset.cpus")
	if err != nil {
		return 0, errors.Wrap(err, "read cpuset")
	}

	cores := strings.Split(strings.TrimSpace(string(cpuset)), ",")
	return len(cores), nil
}

func MakeAppState(ctx context.Context, options *swag.CommandLineOptionsGroup) *state.State {
	appState := startupRoutine(ctx, options)
	setupGoProfiling(appState.ServerConfig.Config, appState.Logger)

	if appState.ServerConfig.Config.Monitoring.Enabled {
		// only monitoring tool supported at the moment is prometheus
		enterrors.GoWrapper(func() {
			mux := http.NewServeMux()
			mux.Handle("/metrics", promhttp.Handler())
			http.ListenAndServe(fmt.Sprintf(":%d", appState.ServerConfig.Config.Monitoring.Port), mux)
		}, appState.Logger)
	}

	limitResources(appState)

	err := registerModules(appState)
	if err != nil {
		appState.Logger.
			WithField("action", "startup").WithError(err).
			Fatal("modules didn't load")
	}

	// now that modules are loaded we can run the remaining config validation
	// which is module dependent
	if err := appState.ServerConfig.Config.Validate(appState.Modules); err != nil {
		appState.Logger.
			WithField("action", "startup").WithError(err).
			Fatal("invalid config")
	}

	appState.ClusterHttpClient = reasonableHttpClient(appState.ServerConfig.Config.Cluster.AuthConfig)

	var vectorRepo vectorRepo
	var vectorMigrator migrate.Migrator
	var migrator migrate.Migrator

	if appState.ServerConfig.Config.Monitoring.Enabled {
		promMetrics := monitoring.GetMetrics()
		appState.Metrics = promMetrics
	}

	// TODO: configure http transport for efficient intra-cluster comm
	remoteIndexClient := clients.NewRemoteIndex(appState.ClusterHttpClient)
	remoteNodesClient := clients.NewRemoteNode(appState.ClusterHttpClient)
	replicationClient := clients.NewReplicationClient(appState.ClusterHttpClient)
	repo, err := db.New(appState.Logger, db.Config{
		ServerVersion:             config.ServerVersion,
		GitHash:                   config.GitHash,
		MemtablesFlushDirtyAfter:  appState.ServerConfig.Config.Persistence.MemtablesFlushDirtyAfter,
		MemtablesInitialSizeMB:    10,
		MemtablesMaxSizeMB:        appState.ServerConfig.Config.Persistence.MemtablesMaxSizeMB,
		MemtablesMinActiveSeconds: appState.ServerConfig.Config.Persistence.MemtablesMinActiveDurationSeconds,
		MemtablesMaxActiveSeconds: appState.ServerConfig.Config.Persistence.MemtablesMaxActiveDurationSeconds,
		RootPath:                  appState.ServerConfig.Config.Persistence.DataPath,
		QueryLimit:                appState.ServerConfig.Config.QueryDefaults.Limit,
		QueryMaximumResults:       appState.ServerConfig.Config.QueryMaximumResults,
		QueryNestedRefLimit:       appState.ServerConfig.Config.QueryNestedCrossReferenceLimit,
		MaxImportGoroutinesFactor: appState.ServerConfig.Config.MaxImportGoroutinesFactor,
		TrackVectorDimensions:     appState.ServerConfig.Config.TrackVectorDimensions,
		ResourceUsage:             appState.ServerConfig.Config.ResourceUsage,
		AvoidMMap:                 appState.ServerConfig.Config.AvoidMmap,
		DisableLazyLoadShards:     appState.ServerConfig.Config.DisableLazyLoadShards,
		// Pass dummy replication config with minimum factor 1. Otherwise the
		// setting is not backward-compatible. The user may have created a class
		// with factor=1 before the change was introduced. Now their setup would no
		// longer start up if the required minimum is now higher than 1. We want
		// the required minimum to only apply to newly created classes - not block
		// loading existing ones.
		Replication: replication.GlobalConfig{MinimumFactor: 1},
	}, remoteIndexClient, appState.Cluster, remoteNodesClient, replicationClient, appState.Metrics) // TODO client
	if err != nil {
		appState.Logger.
			WithField("action", "startup").WithError(err).
			Fatal("invalid new DB")
	}

	appState.DB = repo
	vectorMigrator = db.NewMigrator(repo, appState.Logger)
	vectorRepo = repo
	migrator = vectorMigrator
	explorer := traverser.NewExplorer(repo, appState.Logger, appState.Modules, traverser.NewMetrics(appState.Metrics), appState.ServerConfig.Config)
	schemaRepo := schemarepo.NewStore(appState.ServerConfig.Config.Persistence.DataPath, appState.Logger)
	if err = schemaRepo.Open(); err != nil {
		appState.Logger.
			WithField("action", "startup").WithError(err).
			Fatal("could not initialize schema repo")
		os.Exit(1)
	}

	localClassifierRepo, err := classifications.NewRepo(
		appState.ServerConfig.Config.Persistence.DataPath, appState.Logger)
	if err != nil {
		appState.Logger.
			WithField("action", "startup").WithError(err).
			Fatal("could not initialize classifications repo")
		os.Exit(1)
	}

	// TODO: configure http transport for efficient intra-cluster comm
	classificationsTxClient := clients.NewClusterClassifications(appState.ClusterHttpClient)
	classifierRepo := classifications.NewDistributeRepo(classificationsTxClient,
		appState.Cluster, localClassifierRepo, appState.Logger)
	appState.ClassificationRepo = classifierRepo

	scaler := scaler.New(appState.Cluster, vectorRepo,
		remoteIndexClient, appState.Logger, appState.ServerConfig.Config.Persistence.DataPath)
	appState.Scaler = scaler

	// TODO: configure http transport for efficient intra-cluster comm
	schemaTxClient := clients.NewClusterSchema(appState.ClusterHttpClient)
	schemaTxPersistence := txstore.NewStore(
		appState.ServerConfig.Config.Persistence.DataPath, appState.Logger)
	schemaTxPersistence.SetUmarshalFn(schemaUC.UnmarshalTransaction)
	if err := schemaTxPersistence.Open(); err != nil {
		appState.Logger.
			WithField("action", "startup").WithError(err).
			Fatal("could not open tx repo")
		os.Exit(1)

	}

	schemaManager, err := schemaUC.NewManager(migrator, schemaRepo,
		appState.Logger, appState.Authorizer, appState.ServerConfig.Config,
		vectorIndex.ParseAndValidateConfig, appState.Modules, inverted.ValidateConfig,
		appState.Modules, appState.Cluster, schemaTxClient,
		schemaTxPersistence, scaler,
	)
	if err != nil {
		appState.Logger.
			WithField("action", "startup").WithError(err).
			Fatal("could not initialize schema manager")
		os.Exit(1)
	}

	appState.SchemaManager = schemaManager

	appState.RemoteIndexIncoming = sharding.NewRemoteIndexIncoming(repo)
	appState.RemoteNodeIncoming = sharding.NewRemoteNodeIncoming(repo)
	appState.RemoteReplicaIncoming = replica.NewRemoteReplicaIncoming(repo)

	backupManager := backup.NewHandler(appState.Logger, appState.Authorizer,
		schemaManager, repo, appState.Modules)
	appState.BackupManager = backupManager

	enterrors.GoWrapper(func() { clusterapi.Serve(appState) }, appState.Logger)

	vectorRepo.SetSchemaGetter(schemaManager)
	explorer.SetSchemaGetter(schemaManager)
	appState.Modules.SetSchemaGetter(schemaManager)

	err = vectorRepo.WaitForStartup(ctx)
	if err != nil {
		appState.Logger.
			WithError(err).
			WithField("action", "startup").
			Fatal("db didn't start up")
		os.Exit(1)
	}

	if err := schemaManager.StartServing(ctx); err != nil {
		appState.Logger.
			WithError(err).
			WithField("action", "startup").
			Fatal("schema manager: resume dangling txs")
		os.Exit(1)

	}

	batchManager := objects.NewBatchManager(vectorRepo, appState.Modules,
		appState.Locks, schemaManager, appState.ServerConfig, appState.Logger,
		appState.Authorizer, appState.Metrics)
	appState.BatchManager = batchManager
	objectsTraverser := traverser.NewTraverser(appState.ServerConfig, appState.Locks,
		appState.Logger, appState.Authorizer, vectorRepo, explorer, schemaManager,
		appState.Modules, traverser.NewMetrics(appState.Metrics),
		appState.ServerConfig.Config.MaximumConcurrentGetRequests)
	appState.Traverser = objectsTraverser

	updateSchemaCallback := makeUpdateSchemaCall(appState.Logger, appState, objectsTraverser)
	schemaManager.RegisterSchemaUpdateCallback(updateSchemaCallback)

	err = migrator.AdjustFilterablePropSettings(ctx)
	if err != nil {
		appState.Logger.
			WithError(err).
			WithField("action", "adjustFilterablePropSettings").
			Fatal("migration failed")
		os.Exit(1)
	}

	// FIXME to avoid import cycles, tasks are passed as strings
	reindexTaskNames := []string{}
	var reindexCtx context.Context
	reindexCtx, appState.ReindexCtxCancel = context.WithCancel(context.Background())
	reindexFinished := make(chan error, 1)

	if appState.ServerConfig.Config.ReindexSetToRoaringsetAtStartup {
		reindexTaskNames = append(reindexTaskNames, "ShardInvertedReindexTaskSetToRoaringSet")
	}
	if appState.ServerConfig.Config.IndexMissingTextFilterableAtStartup {
		reindexTaskNames = append(reindexTaskNames, "ShardInvertedReindexTaskMissingTextFilterable")
	}
	if len(reindexTaskNames) > 0 {
		// start reindexing inverted indexes (if requested by user) in the background
		// allowing db to complete api configuration and start handling requests
		enterrors.GoWrapper(func() {
			appState.Logger.
				WithField("action", "startup").
				Info("Reindexing inverted indexes")
			reindexFinished <- migrator.InvertedReindex(reindexCtx, reindexTaskNames...)
		}, appState.Logger)
	}

	configureServer = makeConfigureServer(appState)

	// while we accept an overall longer startup, e.g. due to a recovery, we
	// still want to limit the module startup context, as that's mostly service
	// discovery / dependency checking
	moduleCtx, cancel := context.WithTimeout(ctx, 120*time.Second)
	defer cancel()

	err = initModules(moduleCtx, appState)
	if err != nil {
		appState.Logger.
			WithField("action", "startup").WithError(err).
			Fatal("modules didn't initialize")
	}

	// manually update schema once
	schema := schemaManager.GetSchemaSkipAuth()
	updateSchemaCallback(schema)

	// Add dimensions to all the objects in the database, if requested by the user
	if appState.ServerConfig.Config.ReindexVectorDimensionsAtStartup {
		appState.Logger.
			WithField("action", "startup").
			Info("Reindexing dimensions")
		migrator.RecalculateVectorDimensions(ctx)
	}

	// Add recount properties of all the objects in the database, if requested by the user
	if appState.ServerConfig.Config.RecountPropertiesAtStartup {
		migrator.RecountProperties(ctx)
	}

	return appState
}

func configureAPI(api *operations.WeaviateAPI) http.Handler {
	ctx := context.Background()
	ctx, cancel := context.WithTimeout(ctx, 60*time.Minute)
	defer cancel()

	config.ServerVersion = parseVersionFromSwaggerSpec()
	appState := MakeAppState(ctx, connectorOptionGroup)

	api.ServeError = openapierrors.ServeError

	api.JSONConsumer = runtime.JSONConsumer()

	api.OidcAuth = composer.New(
		appState.ServerConfig.Config.Authentication,
		appState.APIKey, appState.OIDC)

	api.Logger = func(msg string, args ...interface{}) {
		appState.Logger.WithField("action", "restapi_management").Infof(msg, args...)
	}

	classifier := classification.New(appState.SchemaManager, appState.ClassificationRepo, appState.DB, // the DB is the vectorrepo
		appState.Authorizer,
		appState.Logger, appState.Modules)

	setupSchemaHandlers(api, appState.SchemaManager, appState.Metrics, appState.Logger)
	objectsManager := objects.NewManager(appState.Locks,
		appState.SchemaManager, appState.ServerConfig, appState.Logger,
		appState.Authorizer, appState.DB, appState.Modules,
		objects.NewMetrics(appState.Metrics))
	setupObjectHandlers(api, objectsManager, appState.ServerConfig.Config, appState.Logger,
		appState.Modules, appState.Metrics)
	setupObjectBatchHandlers(api, appState.BatchManager, appState.Metrics, appState.Logger)
	setupGraphQLHandlers(api, appState, appState.SchemaManager, appState.ServerConfig.Config.DisableGraphQL,
		appState.Metrics, appState.Logger)
	setupMiscHandlers(api, appState.ServerConfig, appState.SchemaManager, appState.Modules,
		appState.Metrics, appState.Logger)
	setupClassificationHandlers(api, classifier, appState.Metrics, appState.Logger)
	backupScheduler := backup.NewScheduler(
		appState.Authorizer,
		clients.NewClusterBackups(appState.ClusterHttpClient),
		appState.DB, appState.Modules,
		appState.Cluster,
		appState.Logger)
	setupBackupHandlers(api, backupScheduler, appState.Metrics, appState.Logger)
	setupNodesHandlers(api, appState.SchemaManager, appState.DB, appState)

	grpcServer := createGrpcServer(appState)
	setupMiddlewares := makeSetupMiddlewares(appState)
	setupGlobalMiddleware := makeSetupGlobalMiddleware(appState)

	telemeter := telemetry.New(appState.DB, appState.Modules, appState.Logger)
	if telemetryEnabled(appState) {
		enterrors.GoWrapper(func() {
			if err := telemeter.Start(context.Background()); err != nil {
				appState.Logger.
					WithField("action", "startup").
					Errorf("telemetry failed to start: %s", err.Error())
			}
		}, appState.Logger)
	}

	api.ServerShutdown = func() {
		if telemetryEnabled(appState) {
			ctx, cancel := context.WithTimeout(context.Background(), 10*time.Second)
			defer cancel()
			// must be shutdown before the db, to ensure the
			// termination payload contains the correct
			// object count
			if err := telemeter.Stop(ctx); err != nil {
				appState.Logger.WithField("action", "stop_telemetry").
					Errorf("failed to stop telemetry: %s", err.Error())
			}
		}

		// stop reindexing on server shutdown
		appState.ReindexCtxCancel()

		// gracefully stop gRPC server
		grpcServer.GracefulStop()

		ctx, cancel := context.WithTimeout(context.Background(), 60*time.Second)
		defer cancel()

		if err := appState.SchemaManager.Shutdown(ctx); err != nil {
			panic(err)
		}

		if err := appState.DB.Shutdown(ctx); err != nil {
			panic(err)
		}
	}

	startGrpcServer(grpcServer, appState)

	return setupGlobalMiddleware(api.Serve(setupMiddlewares))
}

// TODO: Split up and don't write into global variables. Instead return an appState
func startupRoutine(ctx context.Context, options *swag.CommandLineOptionsGroup) *state.State {
	appState := &state.State{}

	logger := logger()
	appState.Logger = logger

	logger.WithField("action", "startup").WithField("startup_time_left", timeTillDeadline(ctx)).
		Debug("created startup context, nothing done so far")

	// Load the config using the flags
	serverConfig := &config.WeaviateConfig{}
	appState.ServerConfig = serverConfig
	err := serverConfig.LoadConfig(options, logger)
	if err != nil {
		logger.WithField("action", "startup").WithError(err).Error("could not load config")
		logger.Exit(1)
	}
	dataPath := serverConfig.Config.Persistence.DataPath
	if err := os.MkdirAll(dataPath, 0o777); err != nil {
		logger.WithField("action", "startup").
			WithField("path", dataPath).Error("cannot create data directory")
		logger.Exit(1)
	}

	monitoring.InitConfig(serverConfig.Config.Monitoring)

	if serverConfig.Config.DisableGraphQL {
		logger.WithFields(logrus.Fields{
			"action":          "startup",
			"disable_graphql": true,
		}).Warnf("GraphQL API disabled, relying only on gRPC API for querying. " +
			"This is considered experimental and will likely experience breaking changes " +
			"before reaching general availability")
	}

	logger.WithFields(logrus.Fields{
		"action":                    "startup",
		"default_vectorizer_module": serverConfig.Config.DefaultVectorizerModule,
	}).Infof("the default vectorizer modules is set to %q, as a result all new "+
		"schema classes without an explicit vectorizer setting, will use this "+
		"vectorizer", serverConfig.Config.DefaultVectorizerModule)

	logger.WithFields(logrus.Fields{
		"action":              "startup",
		"auto_schema_enabled": serverConfig.Config.AutoSchema.Enabled,
	}).Infof("auto schema enabled setting is set to \"%v\"", serverConfig.Config.AutoSchema.Enabled)

	logger.WithField("action", "startup").WithField("startup_time_left", timeTillDeadline(ctx)).
		Debug("config loaded")

	appState.OIDC = configureOIDC(appState)
	appState.APIKey = configureAPIKey(appState)
	appState.AnonymousAccess = configureAnonymousAccess(appState)
	appState.Authorizer = configureAuthorizer(appState)

	logger.WithField("action", "startup").WithField("startup_time_left", timeTillDeadline(ctx)).
		Debug("configured OIDC and anonymous access client")

	appState.Locks = &dummyLock{}

	logger.WithField("action", "startup").WithField("startup_time_left", timeTillDeadline(ctx)).
		Debug("initialized schema")

	clusterState, err := cluster.Init(serverConfig.Config.Cluster, dataPath, logger)
	if err != nil {
		logger.WithField("action", "startup").WithError(err).
			Error("could not init cluster state")
		logger.Exit(1)
	}

	appState.Cluster = clusterState

	appState.Logger.
		WithField("action", "startup").
		Debug("startup routine complete")

	return appState
}

// logger does not parse the regular config object, as logging needs to be
// configured before the configuration is even loaded/parsed. We are thus
// "manually" reading the desired env vars and set reasonable defaults if they
// are not set.
//
// Defaults to log level info and json format
func logger() *logrus.Logger {
	logger := logrus.New()
	if os.Getenv("LOG_FORMAT") != "text" {
		logger.SetFormatter(&logrus.JSONFormatter{})
	}
	switch os.Getenv("LOG_LEVEL") {
	case "panic":
		logger.SetLevel(logrus.PanicLevel)
	case "fatal":
		logger.SetLevel(logrus.FatalLevel)
	case "error":
		logger.SetLevel(logrus.ErrorLevel)
	case "warn":
		logger.SetLevel(logrus.WarnLevel)
	case "warning":
		logger.SetLevel(logrus.WarnLevel)
	case "debug":
		logger.SetLevel(logrus.DebugLevel)
	case "trace":
		logger.SetLevel(logrus.TraceLevel)
	default:
		logger.SetLevel(logrus.InfoLevel)
	}

	return logger
}

type dummyLock struct{}

func (d *dummyLock) LockConnector() (func() error, error) {
	return func() error { return nil }, nil
}

func (d *dummyLock) LockSchema() (func() error, error) {
	return func() error { return nil }, nil
}

// everything hard-coded right now, to be made dynamic (from go plugins later)
func registerModules(appState *state.State) error {
	appState.Logger.
		WithField("action", "startup").
		Debug("start registering modules")

	appState.Modules = modules.NewProvider()

	enabledModules := map[string]bool{}
	if len(appState.ServerConfig.Config.EnableModules) > 0 {
		modules := strings.Split(appState.ServerConfig.Config.EnableModules, ",")
		for _, module := range modules {
			enabledModules[strings.TrimSpace(module)] = true
		}
	}

	if _, ok := enabledModules["text2vec-contextionary"]; ok {
		appState.Modules.Register(modcontextionary.New())
		appState.Logger.
			WithField("action", "startup").
			WithField("module", "text2vec-contextionary").
			Debug("enabled module")
	}

	if _, ok := enabledModules["text2vec-transformers"]; ok {
		appState.Modules.Register(modtransformers.New())
		appState.Logger.
			WithField("action", "startup").
			WithField("module", "text2vec-transformers").
			Debug("enabled module")
	}

	if _, ok := enabledModules[modgpt4all.Name]; ok {
		appState.Modules.Register(modgpt4all.New())
		appState.Logger.
			WithField("action", "startup").
			WithField("module", modgpt4all.Name).
			Debug("enabled module")
	}

	if _, ok := enabledModules[modrerankertransformers.Name]; ok {
		appState.Modules.Register(modrerankertransformers.New())
		appState.Logger.
			WithField("action", "startup").
			WithField("module", modrerankertransformers.Name).
			Debug("enabled module")
	}

	if _, ok := enabledModules[modrerankercohere.Name]; ok {
		appState.Modules.Register(modrerankercohere.New())
		appState.Logger.
			WithField("action", "startup").
			WithField("module", modrerankercohere.Name).
			Debug("enabled module")
	}

	if _, ok := enabledModules["qna-transformers"]; ok {
		appState.Modules.Register(modqna.New())
		appState.Logger.
			WithField("action", "startup").
			WithField("module", "qna-transformers").
			Debug("enabled module")
	}

	if _, ok := enabledModules["sum-transformers"]; ok {
		appState.Modules.Register(modsum.New())
		appState.Logger.
			WithField("action", "startup").
			WithField("module", "sum-transformers").
			Debug("enabled module")
	}

	if _, ok := enabledModules["img2vec-neural"]; ok {
		appState.Modules.Register(modimage.New())
		appState.Logger.
			WithField("action", "startup").
			WithField("module", "img2vec-neural").
			Debug("enabled module")
	}

	if _, ok := enabledModules["ner-transformers"]; ok {
		appState.Modules.Register(modner.New())
		appState.Logger.
			WithField("action", "startup").
			WithField("module", "ner-transformers").
			Debug("enabled module")
	}

	if _, ok := enabledModules["text-spellcheck"]; ok {
		appState.Modules.Register(modspellcheck.New())
		appState.Logger.
			WithField("action", "startup").
			WithField("module", "text-spellcheck").
			Debug("enabled module")
	}

	if _, ok := enabledModules["multi2vec-clip"]; ok {
		appState.Modules.Register(modclip.New())
		appState.Logger.
			WithField("action", "startup").
			WithField("module", "multi2vec-clip").
			Debug("enabled module")
	}

	if _, ok := enabledModules[modmulti2vecpalm.Name]; ok {
		appState.Modules.Register(modmulti2vecpalm.New())
		appState.Logger.
			WithField("action", "startup").
			WithField("module", modmulti2vecpalm.Name).
			Debug("enabled module")
	}

	if _, ok := enabledModules["text2vec-openai"]; ok {
		appState.Modules.Register(modopenai.New())
		appState.Logger.
			WithField("action", "startup").
			WithField("module", "text2vec-openai").
			Debug("enabled module")
	}

	if _, ok := enabledModules["qna-openai"]; ok {
		appState.Modules.Register(modqnaopenai.New())
		appState.Logger.
			WithField("action", "startup").
			WithField("module", "qna-openai").
			Debug("enabled module")
	}

	if _, ok := enabledModules[modgenerativecohere.Name]; ok {
		appState.Modules.Register(modgenerativecohere.New())
		appState.Logger.
			WithField("action", "startup").
			WithField("module", modgenerativecohere.Name).
			Debug("enabled module")
	}

	if _, ok := enabledModules[modgenerativemistral.Name]; ok {
		appState.Modules.Register(modgenerativemistral.New())
		appState.Logger.
			WithField("action", "startup").
			WithField("module", modgenerativemistral.Name).
			Debug("enabled module")
	}

	if _, ok := enabledModules[modgenerativeopenai.Name]; ok {
		appState.Modules.Register(modgenerativeopenai.New())
		appState.Logger.
			WithField("action", "startup").
			WithField("module", modgenerativeopenai.Name).
			Debug("enabled module")
	}

	if _, ok := enabledModules[modgenerativeaws.Name]; ok {
		appState.Modules.Register(modgenerativeaws.New())
		appState.Logger.
			WithField("action", "startup").
			WithField("module", modgenerativeaws.Name).
			Debug("enabled module")
	}

	if _, ok := enabledModules[modhuggingface.Name]; ok {
		appState.Modules.Register(modhuggingface.New())
		appState.Logger.
			WithField("action", "startup").
			WithField("module", modhuggingface.Name).
			Debug("enabled module")
	}

	if _, ok := enabledModules[modgenerativepalm.Name]; ok {
		appState.Modules.Register(modgenerativepalm.New())
		appState.Logger.
			WithField("action", "startup").
			WithField("module", modgenerativepalm.Name).
			Debug("enabled module")
	}

	if _, ok := enabledModules[modgenerativeanyscale.Name]; ok {
		appState.Modules.Register(modgenerativeanyscale.New())
		appState.Logger.
			WithField("action", "startup").
			WithField("module", modgenerativeanyscale.Name).
			Debug("enabled module")
	}

	if _, ok := enabledModules[modtext2vecpalm.Name]; ok {
		appState.Modules.Register(modtext2vecpalm.New())
		appState.Logger.
			WithField("action", "startup").
			WithField("module", modtext2vecpalm.Name).
			Debug("enabled module")
	}

	if _, ok := enabledModules[modtext2vecaws.Name]; ok {
		appState.Modules.Register(modtext2vecaws.New())
		appState.Logger.
			WithField("action", "startup").
			WithField("module", modtext2vecaws.Name).
			Debug("enabled module")
	}

	if _, ok := enabledModules[modstgfs.Name]; ok {
		appState.Modules.Register(modstgfs.New())
		appState.Logger.
			WithField("action", "startup").
			WithField("module", modstgfs.Name).
			Debug("enabled module")
	}

	if _, ok := enabledModules[modstgs3.Name]; ok {
		appState.Modules.Register(modstgs3.New())
		appState.Logger.
			WithField("action", "startup").
			WithField("module", modstgs3.Name).
			Debug("enabled module")
	}

	if _, ok := enabledModules[modstggcs.Name]; ok {
		appState.Modules.Register(modstggcs.New())
		appState.Logger.
			WithField("action", "startup").
			WithField("module", modstggcs.Name).
			Debug("enabled module")
	}

	if _, ok := enabledModules[modstgazure.Name]; ok {
		appState.Modules.Register(modstgazure.New())
		appState.Logger.
			WithField("action", "startup").
			WithField("module", modstgazure.Name).
			Debug("enabled module")
	}

	if _, ok := enabledModules[modcentroid.Name]; ok {
		appState.Modules.Register(modcentroid.New())
		appState.Logger.
			WithField("action", "startup").
			WithField("module", modcentroid.Name).
			Debug("enabled module")
	}

	if _, ok := enabledModules[modcohere.Name]; ok {
		appState.Modules.Register(modcohere.New())
		appState.Logger.
			WithField("action", "startup").
			WithField("module", modcohere.Name).
			Debug("enabled module")
	}

	if _, ok := enabledModules[modvoyageai.Name]; ok {
		appState.Modules.Register(modvoyageai.New())
		appState.Logger.
			WithField("action", "startup").
			WithField("module", modvoyageai.Name).
			Debug("enabled module")
	}

	if _, ok := enabledModules[modbind.Name]; ok {
		appState.Modules.Register(modbind.New())
		appState.Logger.
			WithField("action", "startup").
			WithField("module", modbind.Name).
			Debug("enabled module")
	}

	if _, ok := enabledModules[modjinaai.Name]; ok {
		appState.Modules.Register(modjinaai.New())
		appState.Logger.
			WithField("action", "startup").
			WithField("module", modjinaai.Name).
			Debug("enabled module")
	}

	appState.Logger.
		WithField("action", "startup").
		Debug("completed registering modules")

	return nil
}

func initModules(ctx context.Context, appState *state.State) error {
	storageProvider, err := modulestorage.NewRepo(
		appState.ServerConfig.Config.Persistence.DataPath, appState.Logger)
	if err != nil {
		return errors.Wrap(err, "init storage provider")
	}

	// TODO: gh-1481 don't pass entire appState in, but only what's needed. Probably only
	// config?
	moduleParams := moduletools.NewInitParams(storageProvider, appState,
		appState.ServerConfig.Config, appState.Logger)

	appState.Logger.
		WithField("action", "startup").
		Debug("start initializing modules")
	if err := appState.Modules.Init(ctx, moduleParams, appState.Logger); err != nil {
		return errors.Wrap(err, "init modules")
	}

	appState.Logger.
		WithField("action", "startup").
		Debug("finished initializing modules")

	return nil
}

type clientWithAuth struct {
	r         http.RoundTripper
	basicAuth cluster.BasicAuth
}

func (c clientWithAuth) RoundTrip(r *http.Request) (*http.Response, error) {
	r.SetBasicAuth(c.basicAuth.Username, c.basicAuth.Password)
	return c.r.RoundTrip(r)
}

func reasonableHttpClient(authConfig cluster.AuthConfig) *http.Client {
	t := &http.Transport{
		Proxy: http.ProxyFromEnvironment,
		DialContext: (&net.Dialer{
			Timeout:   30 * time.Second,
			KeepAlive: 120 * time.Second,
		}).DialContext,
		MaxIdleConnsPerHost:   100,
		MaxIdleConns:          100,
		IdleConnTimeout:       90 * time.Second,
		TLSHandshakeTimeout:   10 * time.Second,
		ExpectContinueTimeout: 1 * time.Second,
	}
	if authConfig.BasicAuth.Enabled() {
		return &http.Client{Transport: clientWithAuth{r: t, basicAuth: authConfig.BasicAuth}}
	}
	return &http.Client{Transport: t}
}

<<<<<<< HEAD
func setupGoProfiling(config config.Config) {
	go func() {
		portNumber := config.Profiling.Port
		if portNumber == 0 {
			fmt.Println(http.ListenAndServe(":6060", nil))
		} else {
			http.ListenAndServe(fmt.Sprintf(":%d", portNumber), nil)
		}
	}()
=======
func setupGoProfiling(config config.Config, logger logrus.FieldLogger) {
	enterrors.GoWrapper(func() {
		fmt.Println(http.ListenAndServe(":6060", nil))
	}, logger)
>>>>>>> 88e092df

	if config.Profiling.BlockProfileRate > 0 {
		goruntime.SetBlockProfileRate(config.Profiling.BlockProfileRate)
	}

	if config.Profiling.MutexProfileFraction > 0 {
		goruntime.SetMutexProfileFraction(config.Profiling.MutexProfileFraction)
	}
}

func parseVersionFromSwaggerSpec() string {
	spec := struct {
		Info struct {
			Version string `json:"version"`
		} `json:"info"`
	}{}

	err := json.Unmarshal(SwaggerJSON, &spec)
	if err != nil {
		panic(err)
	}

	return spec.Info.Version
}

func limitResources(appState *state.State) {
	if os.Getenv("LIMIT_RESOURCES") == "true" {
		appState.Logger.Info("Limiting resources:  memory: 80%, cores: all but one")
		if os.Getenv("GOMAXPROCS") == "" {
			// Fetch the number of cores from the cgroups cpuset
			// and parse it into an int
			cores, err := getCores()
			if err == nil {
				appState.Logger.WithField("cores", cores).
					Warn("GOMAXPROCS not set, and unable to read from cgroups, setting to number of cores")
				goruntime.GOMAXPROCS(cores)
			} else {
				cores = goruntime.NumCPU() - 1
				if cores > 0 {
					appState.Logger.WithField("cores", cores).
						Warnf("Unable to read from cgroups: %v, setting to max cores to: %v", err, cores)
					goruntime.GOMAXPROCS(cores)
				}
			}
		}

		limit, err := memlimit.SetGoMemLimit(0.8)
		if err != nil {
			appState.Logger.WithError(err).Warnf("Unable to set memory limit from cgroups: %v", err)
			// Set memory limit to 90% of the available memory
			limit := int64(float64(memory.TotalMemory()) * 0.8)
			debug.SetMemoryLimit(limit)
			appState.Logger.WithField("limit", limit).Info("Set memory limit based on available memory")
		} else {
			appState.Logger.WithField("limit", limit).Info("Set memory limit")
		}
	} else {
		appState.Logger.Info("No resource limits set, weaviate will use all available memory and CPU. " +
			"To limit resources, set LIMIT_RESOURCES=true")
	}
}

func telemetryEnabled(state *state.State) bool {
	return !state.ServerConfig.Config.DisableTelemetry
}<|MERGE_RESOLUTION|>--- conflicted
+++ resolved
@@ -929,22 +929,15 @@
 	return &http.Client{Transport: t}
 }
 
-<<<<<<< HEAD
-func setupGoProfiling(config config.Config) {
-	go func() {
+func setupGoProfiling(config config.Config, logger logrus.FieldLogger) {
+	enterrors.GoWrapper(func() {
 		portNumber := config.Profiling.Port
 		if portNumber == 0 {
 			fmt.Println(http.ListenAndServe(":6060", nil))
 		} else {
 			http.ListenAndServe(fmt.Sprintf(":%d", portNumber), nil)
 		}
-	}()
-=======
-func setupGoProfiling(config config.Config, logger logrus.FieldLogger) {
-	enterrors.GoWrapper(func() {
-		fmt.Println(http.ListenAndServe(":6060", nil))
 	}, logger)
->>>>>>> 88e092df
 
 	if config.Profiling.BlockProfileRate > 0 {
 		goruntime.SetBlockProfileRate(config.Profiling.BlockProfileRate)
