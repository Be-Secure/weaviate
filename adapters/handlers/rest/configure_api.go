//                           _       _
// __      _____  __ ___   ___  __ _| |_ ___
// \ \ /\ / / _ \/ _` \ \ / / |/ _` | __/ _ \
//  \ V  V /  __/ (_| |\ V /| | (_| | ||  __/
//   \_/\_/ \___|\__,_| \_/ |_|\__,_|\__\___|
//
//  Copyright © 2016 - 2024 Weaviate B.V. All rights reserved.
//
//  CONTACT: hello@weaviate.io
//

package rest

import (
	"context"
	"encoding/json"
	"fmt"
	"net"
	"net/http"
	_ "net/http/pprof"
	"os"
	"path/filepath"
	goruntime "runtime"
	"runtime/debug"
	"strconv"
	"strings"
	"time"

	"github.com/weaviate/fgprof"

	"github.com/KimMachineGun/automemlimit/memlimit"
	openapierrors "github.com/go-openapi/errors"
	"github.com/go-openapi/runtime"
	"github.com/go-openapi/swag"
	"github.com/pbnjay/memory"
	"github.com/pkg/errors"
	"github.com/prometheus/client_golang/prometheus/promhttp"
	"github.com/sirupsen/logrus"
	"github.com/weaviate/weaviate/adapters/clients"
	"github.com/weaviate/weaviate/adapters/handlers/rest/clusterapi"
	"github.com/weaviate/weaviate/adapters/handlers/rest/operations"
	"github.com/weaviate/weaviate/adapters/handlers/rest/state"
	"github.com/weaviate/weaviate/adapters/handlers/rest/tenantactivity"
	"github.com/weaviate/weaviate/adapters/repos/classifications"
	"github.com/weaviate/weaviate/adapters/repos/db"
	"github.com/weaviate/weaviate/adapters/repos/db/inverted"
	modulestorage "github.com/weaviate/weaviate/adapters/repos/modules"
	schemarepo "github.com/weaviate/weaviate/adapters/repos/schema"
	rCluster "github.com/weaviate/weaviate/cluster"
	vectorIndex "github.com/weaviate/weaviate/entities/vectorindex"

	enterrors "github.com/weaviate/weaviate/entities/errors"
	"github.com/weaviate/weaviate/entities/moduletools"
	"github.com/weaviate/weaviate/entities/replication"
	modstgazure "github.com/weaviate/weaviate/modules/backup-azure"
	modstgfs "github.com/weaviate/weaviate/modules/backup-filesystem"
	modstggcs "github.com/weaviate/weaviate/modules/backup-gcs"
	modstgs3 "github.com/weaviate/weaviate/modules/backup-s3"
	modgenerativeanthropic "github.com/weaviate/weaviate/modules/generative-anthropic"
	modgenerativeanyscale "github.com/weaviate/weaviate/modules/generative-anyscale"
	modgenerativeaws "github.com/weaviate/weaviate/modules/generative-aws"
	modgenerativecohere "github.com/weaviate/weaviate/modules/generative-cohere"
	modgenerativedatabricks "github.com/weaviate/weaviate/modules/generative-databricks"
	modgenerativedummy "github.com/weaviate/weaviate/modules/generative-dummy"
	modgenerativefriendliai "github.com/weaviate/weaviate/modules/generative-friendliai"
	modgenerativegoogle "github.com/weaviate/weaviate/modules/generative-google"
	modgenerativemistral "github.com/weaviate/weaviate/modules/generative-mistral"
	modgenerativeoctoai "github.com/weaviate/weaviate/modules/generative-octoai"
	modgenerativeollama "github.com/weaviate/weaviate/modules/generative-ollama"
	modgenerativeopenai "github.com/weaviate/weaviate/modules/generative-openai"
	modimage "github.com/weaviate/weaviate/modules/img2vec-neural"
	modbind "github.com/weaviate/weaviate/modules/multi2vec-bind"
	modclip "github.com/weaviate/weaviate/modules/multi2vec-clip"
	modmulti2veccohere "github.com/weaviate/weaviate/modules/multi2vec-cohere"
	modmulti2vecgoogle "github.com/weaviate/weaviate/modules/multi2vec-google"
	modmulti2vecjinaai "github.com/weaviate/weaviate/modules/multi2vec-jinaai"
	modmulti2vecvoyageai "github.com/weaviate/weaviate/modules/multi2vec-voyageai"
	modner "github.com/weaviate/weaviate/modules/ner-transformers"
	modsloads3 "github.com/weaviate/weaviate/modules/offload-s3"
	modqnaopenai "github.com/weaviate/weaviate/modules/qna-openai"
	modqna "github.com/weaviate/weaviate/modules/qna-transformers"
	modcentroid "github.com/weaviate/weaviate/modules/ref2vec-centroid"
	modrerankercohere "github.com/weaviate/weaviate/modules/reranker-cohere"
	modrerankerdummy "github.com/weaviate/weaviate/modules/reranker-dummy"
	modrerankerjinaai "github.com/weaviate/weaviate/modules/reranker-jinaai"
	modrerankertransformers "github.com/weaviate/weaviate/modules/reranker-transformers"
	modrerankervoyageai "github.com/weaviate/weaviate/modules/reranker-voyageai"
	modsum "github.com/weaviate/weaviate/modules/sum-transformers"
	modspellcheck "github.com/weaviate/weaviate/modules/text-spellcheck"
	modtext2vecaws "github.com/weaviate/weaviate/modules/text2vec-aws"
	modt2vbigram "github.com/weaviate/weaviate/modules/text2vec-bigram"
	modcohere "github.com/weaviate/weaviate/modules/text2vec-cohere"
	modcontextionary "github.com/weaviate/weaviate/modules/text2vec-contextionary"
	moddatabricks "github.com/weaviate/weaviate/modules/text2vec-databricks"
	modtext2vecgoogle "github.com/weaviate/weaviate/modules/text2vec-google"
	modgpt4all "github.com/weaviate/weaviate/modules/text2vec-gpt4all"
	modhuggingface "github.com/weaviate/weaviate/modules/text2vec-huggingface"
	modjinaai "github.com/weaviate/weaviate/modules/text2vec-jinaai"
	modmistral "github.com/weaviate/weaviate/modules/text2vec-mistral"
	modtext2vecoctoai "github.com/weaviate/weaviate/modules/text2vec-octoai"
	modollama "github.com/weaviate/weaviate/modules/text2vec-ollama"
	modopenai "github.com/weaviate/weaviate/modules/text2vec-openai"
	modtransformers "github.com/weaviate/weaviate/modules/text2vec-transformers"
	modvoyageai "github.com/weaviate/weaviate/modules/text2vec-voyageai"
	"github.com/weaviate/weaviate/usecases/auth/authentication/composer"
	"github.com/weaviate/weaviate/usecases/backup"
	"github.com/weaviate/weaviate/usecases/classification"
	"github.com/weaviate/weaviate/usecases/cluster"
	"github.com/weaviate/weaviate/usecases/config"
	"github.com/weaviate/weaviate/usecases/memwatch"
	"github.com/weaviate/weaviate/usecases/modules"
	"github.com/weaviate/weaviate/usecases/monitoring"
	"github.com/weaviate/weaviate/usecases/objects"
	"github.com/weaviate/weaviate/usecases/replica"
	"github.com/weaviate/weaviate/usecases/scaler"
	"github.com/weaviate/weaviate/usecases/schema"
	schemaUC "github.com/weaviate/weaviate/usecases/schema"
	"github.com/weaviate/weaviate/usecases/sharding"
	"github.com/weaviate/weaviate/usecases/telemetry"
	"github.com/weaviate/weaviate/usecases/traverser"

	"github.com/getsentry/sentry-go"
)

const MinimumRequiredContextionaryVersion = "1.0.2"

func makeConfigureServer(appState *state.State) func(*http.Server, string, string) {
	return func(s *http.Server, scheme, addr string) {
		// Add properties to the config
		appState.ServerConfig.Hostname = addr
		appState.ServerConfig.Scheme = scheme
	}
}

type vectorRepo interface {
	objects.BatchVectorRepo
	traverser.VectorSearcher
	classification.VectorRepo
	scaler.BackUpper
	SetSchemaGetter(schemaUC.SchemaGetter)
	WaitForStartup(ctx context.Context) error
	Shutdown(ctx context.Context) error
}

func getCores() (int, error) {
	cpuset, err := os.ReadFile("/sys/fs/cgroup/cpuset/cpuset.cpus")
	if err != nil {
		return 0, errors.Wrap(err, "read cpuset")
	}
	return calcCPUs(strings.TrimSpace(string(cpuset)))
}

func calcCPUs(cpuString string) (int, error) {
	cores := 0
	if cpuString == "" {
		return 0, nil
	}

	// Split by comma to handle multiple ranges
	ranges := strings.Split(cpuString, ",")
	for _, r := range ranges {
		// Check if it's a range (contains a hyphen)
		if strings.Contains(r, "-") {
			parts := strings.Split(r, "-")
			if len(parts) != 2 {
				return 0, fmt.Errorf("invalid CPU range format: %s", r)
			}
			start, err := strconv.Atoi(parts[0])
			if err != nil {
				return 0, fmt.Errorf("invalid start of CPU range: %s", parts[0])
			}
			end, err := strconv.Atoi(parts[1])
			if err != nil {
				return 0, fmt.Errorf("invalid end of CPU range: %s", parts[1])
			}
			cores += end - start + 1
		} else {
			// Single CPU
			cores++
		}
	}

	return cores, nil
}

func MakeAppState(ctx context.Context, options *swag.CommandLineOptionsGroup) *state.State {
	appState := startupRoutine(ctx, options)

	if appState.ServerConfig.Config.Monitoring.Enabled {
		appState.TenantActivity = tenantactivity.NewHandler()

		// only monitoring tool supported at the moment is prometheus
		enterrors.GoWrapper(func() {
			mux := http.NewServeMux()
			mux.Handle("/metrics", promhttp.Handler())
			mux.Handle("/tenant-activity", appState.TenantActivity)
			http.ListenAndServe(fmt.Sprintf(":%d", appState.ServerConfig.Config.Monitoring.Port), mux)
		}, appState.Logger)
	}

	if appState.ServerConfig.Config.Sentry.Enabled {
		err := sentry.Init(sentry.ClientOptions{
			// Setup related config
			Dsn:         appState.ServerConfig.Config.Sentry.DSN,
			Debug:       appState.ServerConfig.Config.Sentry.Debug,
			Release:     "weaviate-core@" + config.ImageTag,
			Environment: appState.ServerConfig.Config.Sentry.Environment,
			// Enable tracing if requested
			EnableTracing:    !appState.ServerConfig.Config.Sentry.TracingDisabled,
			AttachStacktrace: true,
			// Sample rates based on the config
			SampleRate:         appState.ServerConfig.Config.Sentry.ErrorSampleRate,
			ProfilesSampleRate: appState.ServerConfig.Config.Sentry.ProfileSampleRate,
			TracesSampler: sentry.TracesSampler(func(ctx sentry.SamplingContext) float64 {
				// Inherit decision from parent transaction (if any) if it is sampled or not
				if ctx.Parent != nil && ctx.Parent.Sampled != sentry.SampledUndefined {
					return 1.0
				}

				// Filter out uneeded traces
				switch ctx.Span.Name {
				// We are not interested in traces related to metrics endpoint
				case "GET /metrics":
				// These are some usual internet bot that will spam the server. Won't catch them all but we can reduce
				// the number a bit
				case "GET /favicon.ico":
				case "GET /t4":
				case "GET /ab2g":
				case "PRI *":
				case "GET /api/sonicos/tfa":
				case "GET /RDWeb/Pages/en-US/login.aspx":
				case "GET /_profiler/phpinfo":
				case "POST /wsman":
				case "POST /dns-query":
				case "GET /dns-query":
					return 0.0
				}

				// Filter out graphql queries, currently we have no context intrumentation around it and it's therefore
				// just a blank line with 0 info except graphql resolve -> do -> return.
				if ctx.Span.Name == "POST /v1/graphql" {
					return 0.0
				}

				// Return the configured sample rate otherwise
				return appState.ServerConfig.Config.Sentry.TracesSampleRate
			}),
		})
		if err != nil {
			appState.Logger.
				WithField("action", "startup").WithError(err).
				Fatal("sentry initialization failed")
		}

		sentry.ConfigureScope(func(scope *sentry.Scope) {
			// Set cluster ID and cluster owner using sentry user feature to distinguish multiple clusters in the UI
			scope.SetUser(sentry.User{
				ID:       appState.ServerConfig.Config.Sentry.ClusterId,
				Username: appState.ServerConfig.Config.Sentry.ClusterOwner,
			})
			// Set any tags defined
			for key, value := range appState.ServerConfig.Config.Sentry.Tags {
				scope.SetTag(key, value)
			}
		})
	}

	limitResources(appState)

	err := registerModules(appState)
	if err != nil {
		appState.Logger.
			WithField("action", "startup").WithError(err).
			Fatal("modules didn't load")
	}

	// now that modules are loaded we can run the remaining config validation
	// which is module dependent
	if err := appState.ServerConfig.Config.Validate(appState.Modules); err != nil {
		appState.Logger.
			WithField("action", "startup").WithError(err).
			Fatal("invalid config")
	}

	appState.ClusterHttpClient = reasonableHttpClient(appState.ServerConfig.Config.Cluster.AuthConfig)
	appState.MemWatch = memwatch.NewMonitor(memwatch.LiveHeapReader, debug.SetMemoryLimit, 0.97)

	var vectorRepo vectorRepo
	// var vectorMigrator schema.Migrator
	// var migrator schema.Migrator

	if appState.ServerConfig.Config.Monitoring.Enabled {
		promMetrics := monitoring.GetMetrics()
		appState.Metrics = promMetrics
	}

	// TODO: configure http transport for efficient intra-cluster comm
	remoteIndexClient := clients.NewRemoteIndex(appState.ClusterHttpClient)
	remoteNodesClient := clients.NewRemoteNode(appState.ClusterHttpClient)
	replicationClient := clients.NewReplicationClient(appState.ClusterHttpClient)
	repo, err := db.New(appState.Logger, db.Config{
		ServerVersion:                  config.ServerVersion,
		GitHash:                        config.GitHash,
		MemtablesFlushDirtyAfter:       appState.ServerConfig.Config.Persistence.MemtablesFlushDirtyAfter,
		MemtablesInitialSizeMB:         10,
		MemtablesMaxSizeMB:             appState.ServerConfig.Config.Persistence.MemtablesMaxSizeMB,
		MemtablesMinActiveSeconds:      appState.ServerConfig.Config.Persistence.MemtablesMinActiveDurationSeconds,
		MemtablesMaxActiveSeconds:      appState.ServerConfig.Config.Persistence.MemtablesMaxActiveDurationSeconds,
		SegmentsCleanupIntervalSeconds: appState.ServerConfig.Config.Persistence.LSMSegmentsCleanupIntervalSeconds,
		MaxSegmentSize:                 appState.ServerConfig.Config.Persistence.LSMMaxSegmentSize,
		HNSWMaxLogSize:                 appState.ServerConfig.Config.Persistence.HNSWMaxLogSize,
		HNSWWaitForCachePrefill:        appState.ServerConfig.Config.HNSWStartupWaitForVectorCache,
		VisitedListPoolMaxSize:         appState.ServerConfig.Config.HNSWVisitedListPoolMaxSize,
		RootPath:                       appState.ServerConfig.Config.Persistence.DataPath,
		QueryLimit:                     appState.ServerConfig.Config.QueryDefaults.Limit,
		QueryMaximumResults:            appState.ServerConfig.Config.QueryMaximumResults,
		QueryNestedRefLimit:            appState.ServerConfig.Config.QueryNestedCrossReferenceLimit,
		MaxImportGoroutinesFactor:      appState.ServerConfig.Config.MaxImportGoroutinesFactor,
		TrackVectorDimensions:          appState.ServerConfig.Config.TrackVectorDimensions,
		ResourceUsage:                  appState.ServerConfig.Config.ResourceUsage,
		AvoidMMap:                      appState.ServerConfig.Config.AvoidMmap,
		DisableLazyLoadShards:          appState.ServerConfig.Config.DisableLazyLoadShards,
		ForceFullReplicasSearch:        appState.ServerConfig.Config.ForceFullReplicasSearch,
		// Pass dummy replication config with minimum factor 1. Otherwise the
		// setting is not backward-compatible. The user may have created a class
		// with factor=1 before the change was introduced. Now their setup would no
		// longer start up if the required minimum is now higher than 1. We want
		// the required minimum to only apply to newly created classes - not block
		// loading existing ones.
		Replication: replication.GlobalConfig{MinimumFactor: 1},
	}, remoteIndexClient, appState.Cluster, remoteNodesClient, replicationClient, appState.Metrics, appState.MemWatch) // TODO client
	if err != nil {
		appState.Logger.
			WithField("action", "startup").WithError(err).
			Fatal("invalid new DB")
	}

	appState.DB = repo
	if appState.ServerConfig.Config.Monitoring.Enabled {
		appState.TenantActivity.SetSource(appState.DB)
	}

	setupDebugHandlers(appState)
	setupGoProfiling(appState.ServerConfig.Config, appState.Logger)

	migrator := db.NewMigrator(repo, appState.Logger)
	migrator.SetNode(appState.Cluster.LocalName())
	// TODO-offload: "offload-s3" has to come from config when enable modules more than S3
	migrator.SetOffloadProvider(appState.Modules, "offload-s3")

	vectorRepo = repo
	// migrator = vectorMigrator
	explorer := traverser.NewExplorer(repo, appState.Logger, appState.Modules, traverser.NewMetrics(appState.Metrics), appState.ServerConfig.Config)
	schemaRepo := schemarepo.NewStore(appState.ServerConfig.Config.Persistence.DataPath, appState.Logger)
	if err = schemaRepo.Open(); err != nil {
		appState.Logger.
			WithField("action", "startup").WithError(err).
			Fatal("could not initialize schema repo")
		os.Exit(1)
	}

	localClassifierRepo, err := classifications.NewRepo(
		appState.ServerConfig.Config.Persistence.DataPath, appState.Logger)
	if err != nil {
		appState.Logger.
			WithField("action", "startup").WithError(err).
			Fatal("could not initialize classifications repo")
		os.Exit(1)
	}

	// TODO: configure http transport for efficient intra-cluster comm
	classificationsTxClient := clients.NewClusterClassifications(appState.ClusterHttpClient)
	classifierRepo := classifications.NewDistributeRepo(classificationsTxClient,
		appState.Cluster, localClassifierRepo, appState.Logger)
	appState.ClassificationRepo = classifierRepo

	scaler := scaler.New(appState.Cluster, vectorRepo,
		remoteIndexClient, appState.Logger, appState.ServerConfig.Config.Persistence.DataPath)
	appState.Scaler = scaler

	server2port, err := parseNode2Port(appState)
	if len(server2port) == 0 || err != nil {
		appState.Logger.
			WithField("action", "startup").
			WithField("raft-join", appState.ServerConfig.Config.Raft.Join).
			WithError(err).
			Fatal("parsing raft-join")
		os.Exit(1)
	}

	nodeName := appState.Cluster.LocalName()
	nodeAddr, _ := appState.Cluster.NodeHostname(nodeName)
	addrs := strings.Split(nodeAddr, ":")
	dataPath := appState.ServerConfig.Config.Persistence.DataPath

	rConfig := rCluster.Config{
		WorkDir:                filepath.Join(dataPath, config.DefaultRaftDir),
		NodeID:                 nodeName,
		Host:                   addrs[0],
		RaftPort:               appState.ServerConfig.Config.Raft.Port,
		RPCPort:                appState.ServerConfig.Config.Raft.InternalRPCPort,
		RaftRPCMessageMaxSize:  appState.ServerConfig.Config.Raft.RPCMessageMaxSize,
		BootstrapTimeout:       appState.ServerConfig.Config.Raft.BootstrapTimeout,
		BootstrapExpect:        appState.ServerConfig.Config.Raft.BootstrapExpect,
		HeartbeatTimeout:       appState.ServerConfig.Config.Raft.HeartbeatTimeout,
		ElectionTimeout:        appState.ServerConfig.Config.Raft.ElectionTimeout,
		SnapshotInterval:       appState.ServerConfig.Config.Raft.SnapshotInterval,
		SnapshotThreshold:      appState.ServerConfig.Config.Raft.SnapshotThreshold,
		ConsistencyWaitTimeout: appState.ServerConfig.Config.Raft.ConsistencyWaitTimeout,
		MetadataOnlyVoters:     appState.ServerConfig.Config.Raft.MetadataOnlyVoters,
		EnableOneNodeRecovery:  appState.ServerConfig.Config.Raft.EnableOneNodeRecovery,
		ForceOneNodeRecovery:   appState.ServerConfig.Config.Raft.ForceOneNodeRecovery,
		DB:                     nil,
		Parser:                 schema.NewParser(appState.Cluster, vectorIndex.ParseAndValidateConfig, migrator, appState.Modules),
		NodeNameToPortMap:      server2port,
		NodeToAddressResolver:  appState.Cluster,
		NodeSelector:           appState.Cluster,
		Logger:                 appState.Logger,
		IsLocalHost:            appState.ServerConfig.Config.Cluster.Localhost,
		LoadLegacySchema:       schemaRepo.LoadLegacySchema,
		SaveLegacySchema:       schemaRepo.SaveLegacySchema,
		EnableFQDNResolver:     appState.ServerConfig.Config.Raft.EnableFQDNResolver,
		FQDNResolverTLD:        appState.ServerConfig.Config.Raft.FQDNResolverTLD,
		SentryEnabled:          appState.ServerConfig.Config.Sentry.Enabled,
	}
	for _, name := range appState.ServerConfig.Config.Raft.Join[:rConfig.BootstrapExpect] {
		if strings.Contains(name, rConfig.NodeID) {
			rConfig.Voter = true
			break
		}
	}

	appState.ClusterService = rCluster.New(rConfig)
	migrator.SetCluster(appState.ClusterService.Raft)

	executor := schema.NewExecutor(migrator,
		appState.ClusterService.SchemaReader(),
		appState.Logger, backup.RestoreClassDir(dataPath),
	)

	offloadmod, _ := appState.Modules.OffloadBackend("offload-s3")
	schemaManager, err := schemaUC.NewManager(migrator,
		appState.ClusterService.Raft,
		appState.ClusterService.SchemaReader(),
		schemaRepo,
		appState.Logger, appState.Authorizer, appState.ServerConfig.Config,
		vectorIndex.ParseAndValidateConfig, appState.Modules, inverted.ValidateConfig,
		appState.Modules, appState.Cluster, scaler,
		offloadmod,
	)
	if err != nil {
		appState.Logger.
			WithField("action", "startup").WithError(err).
			Fatal("could not initialize schema manager")
		os.Exit(1)
	}

	appState.SchemaManager = schemaManager
	appState.RemoteIndexIncoming = sharding.NewRemoteIndexIncoming(repo, appState.ClusterService.SchemaReader(), appState.Modules)
	appState.RemoteNodeIncoming = sharding.NewRemoteNodeIncoming(repo)
	appState.RemoteReplicaIncoming = replica.NewRemoteReplicaIncoming(repo, appState.ClusterService.SchemaReader())

	backupManager := backup.NewHandler(appState.Logger, appState.Authorizer,
		schemaManager, repo, appState.Modules)
	appState.BackupManager = backupManager

	enterrors.GoWrapper(func() { clusterapi.Serve(appState) }, appState.Logger)

	vectorRepo.SetSchemaGetter(schemaManager)
	explorer.SetSchemaGetter(schemaManager)
	appState.Modules.SetSchemaGetter(schemaManager)

	appState.Traverser = traverser.NewTraverser(appState.ServerConfig, appState.Locks,
		appState.Logger, appState.Authorizer, vectorRepo, explorer, schemaManager,
		appState.Modules, traverser.NewMetrics(appState.Metrics),
		appState.ServerConfig.Config.MaximumConcurrentGetRequests)

	updateSchemaCallback := makeUpdateSchemaCall(appState)
	executor.RegisterSchemaUpdateCallback(updateSchemaCallback)

	// while we accept an overall longer startup, e.g. due to a recovery, we
	// still want to limit the module startup context, as that's mostly service
	// discovery / dependency checking
	moduleCtx, cancel := context.WithTimeout(ctx, 120*time.Second)
	defer cancel()

	err = initModules(moduleCtx, appState)
	if err != nil {
		appState.Logger.
			WithField("action", "startup").WithError(err).
			Fatal("modules didn't initialize")
	}

	enterrors.GoWrapper(func() {
		if err := appState.ClusterService.Open(context.Background(), executor); err != nil {
			appState.Logger.
				WithField("action", "startup").
				WithError(err).
				Fatal("could not open cloud meta store")
		}
	}, appState.Logger)

	// TODO-RAFT: refactor remove this sleep
	// this sleep was used to block GraphQL and give time to RAFT to start.
	time.Sleep(2 * time.Second)

	batchManager := objects.NewBatchManager(vectorRepo, appState.Modules,
		appState.Locks, schemaManager, appState.ServerConfig, appState.Logger,
		appState.Authorizer, appState.Metrics)
	appState.BatchManager = batchManager

	err = migrator.AdjustFilterablePropSettings(ctx)
	if err != nil {
		appState.Logger.
			WithError(err).
			WithField("action", "adjustFilterablePropSettings").
			Fatal("migration failed")
		os.Exit(1)
	}

	// FIXME to avoid import cycles, tasks are passed as strings
	reindexTaskNames := []string{}
	var reindexCtx context.Context
	reindexCtx, appState.ReindexCtxCancel = context.WithCancel(context.Background())
	reindexFinished := make(chan error, 1)

	if appState.ServerConfig.Config.ReindexSetToRoaringsetAtStartup {
		reindexTaskNames = append(reindexTaskNames, "ShardInvertedReindexTaskSetToRoaringSet")
	}
	if appState.ServerConfig.Config.IndexMissingTextFilterableAtStartup {
		reindexTaskNames = append(reindexTaskNames, "ShardInvertedReindexTaskMissingTextFilterable")
	}
	if len(reindexTaskNames) > 0 {
		// start reindexing inverted indexes (if requested by user) in the background
		// allowing db to complete api configuration and start handling requests
		enterrors.GoWrapper(func() {
			appState.Logger.
				WithField("action", "startup").
				Info("Reindexing inverted indexes")
			reindexFinished <- migrator.InvertedReindex(reindexCtx, reindexTaskNames...)
		}, appState.Logger)
	}

	configureServer = makeConfigureServer(appState)

	// Add dimensions to all the objects in the database, if requested by the user
	if appState.ServerConfig.Config.ReindexVectorDimensionsAtStartup {
		appState.Logger.
			WithField("action", "startup").
			Info("Reindexing dimensions")
		migrator.RecalculateVectorDimensions(ctx)
	}

	// Add recount properties of all the objects in the database, if requested by the user
	if appState.ServerConfig.Config.RecountPropertiesAtStartup {
		migrator.RecountProperties(ctx)
	}

	return appState
}

func parseNode2Port(appState *state.State) (m map[string]int, err error) {
	m = make(map[string]int, len(appState.ServerConfig.Config.Raft.Join))
	for _, raftNamePort := range appState.ServerConfig.Config.Raft.Join {
		np := strings.Split(raftNamePort, ":")
		if np[0] == appState.Cluster.LocalName() {
			m[np[0]] = appState.ServerConfig.Config.Raft.Port
			continue
		}
		if m[np[0]], err = strconv.Atoi(np[1]); err != nil {
			return m, fmt.Errorf("expect integer as raft port: got %s:: %w", raftNamePort, err)
		}
	}

	return m, nil
}

// parseVotersNames parses names of all voters.
// If we reach this point, we assume that the configuration is valid
func parseVotersNames(cfg config.Raft) (m map[string]struct{}) {
	m = make(map[string]struct{}, cfg.BootstrapExpect)
	for _, raftNamePort := range cfg.Join[:cfg.BootstrapExpect] {
		m[strings.Split(raftNamePort, ":")[0]] = struct{}{}
	}
	return m
}

func configureAPI(api *operations.WeaviateAPI) http.Handler {
	ctx := context.Background()
	ctx, cancel := context.WithTimeout(ctx, 60*time.Minute)
	defer cancel()

	config.ServerVersion = parseVersionFromSwaggerSpec()
	appState := MakeAppState(ctx, connectorOptionGroup)

	appState.Logger.WithFields(logrus.Fields{
		"server_version":   config.ServerVersion,
		"docker_image_tag": config.ImageTag,
	}).Infof("configured versions")

	api.ServeError = openapierrors.ServeError

	api.JSONConsumer = runtime.JSONConsumer()

	api.OidcAuth = composer.New(
		appState.ServerConfig.Config.Authentication,
		appState.APIKey, appState.OIDC)

	api.Logger = func(msg string, args ...interface{}) {
		appState.Logger.WithFields(logrus.Fields{"action": "restapi_management", "docker_image_tag": config.ImageTag}).Infof(msg, args...)
	}

	classifier := classification.New(appState.SchemaManager, appState.ClassificationRepo, appState.DB, // the DB is the vectorrepo
		appState.Authorizer,
		appState.Logger, appState.Modules)

	setupSchemaHandlers(api, appState.SchemaManager, appState.Metrics, appState.Logger)
	objectsManager := objects.NewManager(appState.Locks,
		appState.SchemaManager, appState.ServerConfig, appState.Logger,
		appState.Authorizer, appState.DB, appState.Modules,
		objects.NewMetrics(appState.Metrics), appState.MemWatch)
	setupObjectHandlers(api, objectsManager, appState.ServerConfig.Config, appState.Logger,
		appState.Modules, appState.Metrics)
	setupObjectBatchHandlers(api, appState.BatchManager, appState.Metrics, appState.Logger)
	setupGraphQLHandlers(api, appState, appState.SchemaManager, appState.ServerConfig.Config.DisableGraphQL,
		appState.Metrics, appState.Logger)
	setupMiscHandlers(api, appState.ServerConfig, appState.Modules,
		appState.Metrics, appState.Logger)
	setupClassificationHandlers(api, classifier, appState.Metrics, appState.Logger)
	backupScheduler := backup.NewScheduler(
		appState.Authorizer,
		clients.NewClusterBackups(appState.ClusterHttpClient),
		appState.DB, appState.Modules,
		membership{appState.Cluster, appState.ClusterService},
		appState.SchemaManager,
		appState.Logger)
	setupBackupHandlers(api, backupScheduler, appState.Metrics, appState.Logger)
	setupNodesHandlers(api, appState.SchemaManager, appState.DB, appState)

	grpcServer := createGrpcServer(appState)
	setupMiddlewares := makeSetupMiddlewares(appState)
	setupGlobalMiddleware := makeSetupGlobalMiddleware(appState)

	telemeter := telemetry.New(appState.DB, appState.SchemaManager, appState.Logger)
	if telemetryEnabled(appState) {
		enterrors.GoWrapper(func() {
			if err := telemeter.Start(context.Background()); err != nil {
				appState.Logger.
					WithField("action", "startup").
					Errorf("telemetry failed to start: %s", err.Error())
			}
		}, appState.Logger)
	}

	api.ServerShutdown = func() {
		if telemetryEnabled(appState) {
			ctx, cancel := context.WithTimeout(context.Background(), 10*time.Second)
			defer cancel()
			// must be shutdown before the db, to ensure the
			// termination payload contains the correct
			// object count
			if err := telemeter.Stop(ctx); err != nil {
				appState.Logger.WithField("action", "stop_telemetry").
					Errorf("failed to stop telemetry: %s", err.Error())
			}
		}

		// stop reindexing on server shutdown
		appState.ReindexCtxCancel()

		// gracefully stop gRPC server
		grpcServer.GracefulStop()

		if appState.ServerConfig.Config.Sentry.Enabled {
			sentry.Flush(2 * time.Second)
		}

		ctx, cancel := context.WithTimeout(context.Background(), 60*time.Second)
		defer cancel()

		if err := appState.ClusterService.Close(ctx); err != nil {
			panic(err)
		}
	}

	startGrpcServer(grpcServer, appState)

	return setupGlobalMiddleware(api.Serve(setupMiddlewares))
}

// TODO: Split up and don't write into global variables. Instead return an appState
func startupRoutine(ctx context.Context, options *swag.CommandLineOptionsGroup) *state.State {
	appState := &state.State{}

	logger := logger()
	appState.Logger = logger

	logger.WithField("action", "startup").WithField("startup_time_left", timeTillDeadline(ctx)).
		Debug("created startup context, nothing done so far")

	// Load the config using the flags
	serverConfig := &config.WeaviateConfig{}
	appState.ServerConfig = serverConfig
	err := serverConfig.LoadConfig(options, logger)
	if err != nil {
		logger.WithField("action", "startup").WithError(err).Error("could not load config")
		logger.Exit(1)
	}
	dataPath := serverConfig.Config.Persistence.DataPath
	if err := os.MkdirAll(dataPath, 0o777); err != nil {
		logger.WithField("action", "startup").
			WithField("path", dataPath).Error("cannot create data directory")
		logger.Exit(1)
	}

	monitoring.InitConfig(serverConfig.Config.Monitoring)

	if serverConfig.Config.DisableGraphQL {
		logger.WithFields(logrus.Fields{
			"action":          "startup",
			"disable_graphql": true,
		}).Warnf("GraphQL API disabled, relying only on gRPC API for querying. " +
			"This is considered experimental and will likely experience breaking changes " +
			"before reaching general availability")
	}

	logger.WithFields(logrus.Fields{
		"action":                    "startup",
		"default_vectorizer_module": serverConfig.Config.DefaultVectorizerModule,
	}).Infof("the default vectorizer modules is set to %q, as a result all new "+
		"schema classes without an explicit vectorizer setting, will use this "+
		"vectorizer", serverConfig.Config.DefaultVectorizerModule)

	logger.WithFields(logrus.Fields{
		"action":              "startup",
		"auto_schema_enabled": serverConfig.Config.AutoSchema.Enabled,
	}).Infof("auto schema enabled setting is set to \"%v\"", serverConfig.Config.AutoSchema.Enabled)

	logger.WithField("action", "startup").WithField("startup_time_left", timeTillDeadline(ctx)).
		Debug("config loaded")

	appState.OIDC = configureOIDC(appState)
	appState.APIKey = configureAPIKey(appState)
	appState.AnonymousAccess = configureAnonymousAccess(appState)
	appState.Authorizer = configureAuthorizer(appState)

	logger.WithField("action", "startup").WithField("startup_time_left", timeTillDeadline(ctx)).
		Debug("configured OIDC and anonymous access client")

	appState.Locks = &dummyLock{}

	logger.WithField("action", "startup").WithField("startup_time_left", timeTillDeadline(ctx)).
		Debug("initialized schema")

	var nonStorageNodes map[string]struct{}
	if cfg := serverConfig.Config.Raft; cfg.MetadataOnlyVoters {
		nonStorageNodes = parseVotersNames(cfg)
	}
	clusterState, err := cluster.Init(serverConfig.Config.Cluster, dataPath, nonStorageNodes, logger)
	if err != nil {
		logger.WithField("action", "startup").WithError(err).
			Error("could not init cluster state")
		logger.Exit(1)
	}

	appState.Cluster = clusterState
	appState.Logger.
		WithField("action", "startup").
		Debug("startup routine complete")

	return appState
}

// logger does not parse the regular config object, as logging needs to be
// configured before the configuration is even loaded/parsed. We are thus
// "manually" reading the desired env vars and set reasonable defaults if they
// are not set.
//
// Defaults to log level info and json format
func logger() *logrus.Logger {
	logger := logrus.New()
	logger.SetFormatter(&WeaviateTextFormatter{
		config.GitHash,
		config.ImageTag,
		config.ServerVersion,
		goruntime.Version(),
		&logrus.TextFormatter{},
	})

	if os.Getenv("LOG_FORMAT") != "text" {
		logger.SetFormatter(&WeaviateJSONFormatter{
			config.GitHash,
			config.ImageTag,
			config.ServerVersion,
			goruntime.Version(),
			&logrus.JSONFormatter{},
		})
	}
	switch os.Getenv("LOG_LEVEL") {
	case "panic":
		logger.SetLevel(logrus.PanicLevel)
	case "fatal":
		logger.SetLevel(logrus.FatalLevel)
	case "error":
		logger.SetLevel(logrus.ErrorLevel)
	case "warn":
		logger.SetLevel(logrus.WarnLevel)
	case "warning":
		logger.SetLevel(logrus.WarnLevel)
	case "debug":
		logger.SetLevel(logrus.DebugLevel)
	case "trace":
		logger.SetLevel(logrus.TraceLevel)
	default:
		logger.SetLevel(logrus.InfoLevel)
	}

	return logger
}

type dummyLock struct{}

func (d *dummyLock) LockConnector() (func() error, error) {
	return func() error { return nil }, nil
}

func (d *dummyLock) LockSchema() (func() error, error) {
	return func() error { return nil }, nil
}

// everything hard-coded right now, to be made dynamic (from go plugins later)
func registerModules(appState *state.State) error {
	appState.Logger.
		WithField("action", "startup").
		Debug("start registering modules")

	appState.Modules = modules.NewProvider(appState.Logger)

	// Default modules
	defaultVectorizers := []string{
		modtext2vecaws.Name,
		modmulti2veccohere.Name,
		modcohere.Name,
		moddatabricks.Name,
		modtext2vecgoogle.Name,
		modmulti2vecgoogle.Name,
		modhuggingface.Name,
		modjinaai.Name,
		modmulti2vecjinaai.Name,
		modmistral.Name,
		modtext2vecoctoai.Name,
		modopenai.Name,
		modvoyageai.Name,
	}
	defaultGenerative := []string{
		modgenerativeanthropic.Name,
		modgenerativeanyscale.Name,
		modgenerativeaws.Name,
		modgenerativecohere.Name,
		modgenerativedatabricks.Name,
		modgenerativefriendliai.Name,
		modgenerativegoogle.Name,
		modgenerativemistral.Name,
		modgenerativeoctoai.Name,
		modgenerativeopenai.Name,
	}
	defaultOthers := []string{
		modrerankercohere.Name,
		modrerankervoyageai.Name,
		modrerankerjinaai.Name,
	}

	defaultModules := append(defaultVectorizers, defaultGenerative...)
	defaultModules = append(defaultModules, defaultOthers...)

	var modules []string

	if len(appState.ServerConfig.Config.EnableModules) > 0 {
		modules = strings.Split(appState.ServerConfig.Config.EnableModules, ",")
	}

	if appState.ServerConfig.Config.EnableApiBasedModules {
		// Concatenate modules with default modules
		modules = append(modules, defaultModules...)
	}

	enabledModules := map[string]bool{}
	for _, module := range modules {
		enabledModules[strings.TrimSpace(module)] = true
	}

	if _, ok := enabledModules[modt2vbigram.Name]; ok {
		appState.Modules.Register(modt2vbigram.New())
		appState.Logger.
			WithField("action", "startup").
			WithField("module", modt2vbigram.Name).
			Debug("enabled module")
	}

	if _, ok := enabledModules[modcontextionary.Name]; ok {
		appState.Modules.Register(modcontextionary.New())
		appState.Logger.
			WithField("action", "startup").
			WithField("module", modcontextionary.Name).
			Debug("enabled module")
	}

	if _, ok := enabledModules[modtransformers.Name]; ok {
		appState.Modules.Register(modtransformers.New())
		appState.Logger.
			WithField("action", "startup").
			WithField("module", modtransformers.Name).
			Debug("enabled module")
	}

	if _, ok := enabledModules[modgpt4all.Name]; ok {
		appState.Modules.Register(modgpt4all.New())
		appState.Logger.
			WithField("action", "startup").
			WithField("module", modgpt4all.Name).
			Debug("enabled module")
	}

	if _, ok := enabledModules[modrerankervoyageai.Name]; ok {
		appState.Modules.Register(modrerankervoyageai.New())
		appState.Logger.
			WithField("action", "startup").
			WithField("module", modrerankervoyageai.Name).
			Debug("enabled module")
	}

	if _, ok := enabledModules[modrerankertransformers.Name]; ok {
		appState.Modules.Register(modrerankertransformers.New())
		appState.Logger.
			WithField("action", "startup").
			WithField("module", modrerankertransformers.Name).
			Debug("enabled module")
	}

	if _, ok := enabledModules[modrerankercohere.Name]; ok {
		appState.Modules.Register(modrerankercohere.New())
		appState.Logger.
			WithField("action", "startup").
			WithField("module", modrerankercohere.Name).
			Debug("enabled module")
	}

	if _, ok := enabledModules[modrerankerdummy.Name]; ok {
		appState.Modules.Register(modrerankerdummy.New())
		appState.Logger.
			WithField("action", "startup").
			WithField("module", modrerankerdummy.Name).
			Debug("enabled module")
	}

	if _, ok := enabledModules[modrerankerjinaai.Name]; ok {
		appState.Modules.Register(modrerankerjinaai.New())
		appState.Logger.
			WithField("action", "startup").
			WithField("module", modrerankerjinaai.Name).
			Debug("enabled module")
	}

	if _, ok := enabledModules[modqna.Name]; ok {
		appState.Modules.Register(modqna.New())
		appState.Logger.
			WithField("action", "startup").
			WithField("module", modqna.Name).
			Debug("enabled module")
	}

	if _, ok := enabledModules[modsum.Name]; ok {
		appState.Modules.Register(modsum.New())
		appState.Logger.
			WithField("action", "startup").
			WithField("module", modsum.Name).
			Debug("enabled module")
	}

	if _, ok := enabledModules[modimage.Name]; ok {
		appState.Modules.Register(modimage.New())
		appState.Logger.
			WithField("action", "startup").
			WithField("module", modimage.Name).
			Debug("enabled module")
	}

	if _, ok := enabledModules[modner.Name]; ok {
		appState.Modules.Register(modner.New())
		appState.Logger.
			WithField("action", "startup").
			WithField("module", modner.Name).
			Debug("enabled module")
	}

	if _, ok := enabledModules[modspellcheck.Name]; ok {
		appState.Modules.Register(modspellcheck.New())
		appState.Logger.
			WithField("action", "startup").
			WithField("module", modspellcheck.Name).
			Debug("enabled module")
	}

	if _, ok := enabledModules[modclip.Name]; ok {
		appState.Modules.Register(modclip.New())
		appState.Logger.
			WithField("action", "startup").
			WithField("module", modclip.Name).
			Debug("enabled module")
	}

	_, enabledMulti2VecGoogle := enabledModules[modmulti2vecgoogle.Name]
	_, enabledMulti2VecPaLM := enabledModules[modmulti2vecgoogle.LegacyName]
	if enabledMulti2VecGoogle || enabledMulti2VecPaLM {
		appState.Modules.Register(modmulti2vecgoogle.New())
		appState.Logger.
			WithField("action", "startup").
			WithField("module", modmulti2vecgoogle.Name).
			Debug("enabled module")
	}

	if _, ok := enabledModules[modmulti2veccohere.Name]; ok {
		appState.Modules.Register(modmulti2veccohere.New())
		appState.Logger.
			WithField("action", "startup").
			WithField("module", modmulti2veccohere.Name).
			Debug("enabled module")
	}

	if _, ok := enabledModules[modmulti2vecjinaai.Name]; ok {
		appState.Modules.Register(modmulti2vecjinaai.New())
		appState.Logger.
			WithField("action", "startup").
			WithField("module", modmulti2vecjinaai.Name).
			Debug("enabled module")
	}

<<<<<<< HEAD
	if _, ok := enabledModules[modopenai.Name]; ok {
=======
	if _, ok := enabledModules[modmulti2vecvoyageai.Name]; ok {
		appState.Modules.Register(modmulti2vecvoyageai.New())
		appState.Logger.
			WithField("action", "startup").
			WithField("module", modmulti2vecvoyageai.Name).
			Debug("enabled module")
	}

	if _, ok := enabledModules["text2vec-openai"]; ok {
>>>>>>> 793005eb
		appState.Modules.Register(modopenai.New())
		appState.Logger.
			WithField("action", "startup").
			WithField("module", modopenai.Name).
			Debug("enabled module")
	}

	if _, ok := enabledModules[moddatabricks.Name]; ok {
		appState.Modules.Register(moddatabricks.New())
		appState.Logger.
			WithField("action", "startup").
			WithField("module", moddatabricks.Name).
			Debug("enabled module")
	}

	if _, ok := enabledModules[modqnaopenai.Name]; ok {
		appState.Modules.Register(modqnaopenai.New())
		appState.Logger.
			WithField("action", "startup").
			WithField("module", modqnaopenai.Name).
			Debug("enabled module")
	}

	if _, ok := enabledModules[modgenerativecohere.Name]; ok {
		appState.Modules.Register(modgenerativecohere.New())
		appState.Logger.
			WithField("action", "startup").
			WithField("module", modgenerativecohere.Name).
			Debug("enabled module")
	}

	if _, ok := enabledModules[modgenerativefriendliai.Name]; ok {
		appState.Modules.Register(modgenerativefriendliai.New())
		appState.Logger.
			WithField("action", "startup").
			WithField("module", modgenerativefriendliai.Name).
			Debug("enabled module")
	}

	if _, ok := enabledModules[modgenerativemistral.Name]; ok {
		appState.Modules.Register(modgenerativemistral.New())
		appState.Logger.
			WithField("action", "startup").
			WithField("module", modgenerativemistral.Name).
			Debug("enabled module")
	}

	if _, ok := enabledModules[modgenerativeopenai.Name]; ok {
		appState.Modules.Register(modgenerativeopenai.New())
		appState.Logger.
			WithField("action", "startup").
			WithField("module", modgenerativeopenai.Name).
			Debug("enabled module")
	}

	if _, ok := enabledModules[modgenerativedatabricks.Name]; ok {
		appState.Modules.Register(modgenerativedatabricks.New())
		appState.Logger.
			WithField("action", "startup").
			WithField("module", modgenerativedatabricks.Name).
			Debug("enabled module")
	}

	if _, ok := enabledModules[modgenerativeollama.Name]; ok {
		appState.Modules.Register(modgenerativeollama.New())
		appState.Logger.
			WithField("action", "startup").
			WithField("module", modgenerativeollama.Name).
			Debug("enabled module")
	}

	if _, ok := enabledModules[modgenerativedummy.Name]; ok {
		appState.Modules.Register(modgenerativedummy.New())
		appState.Logger.
			WithField("action", "startup").
			WithField("module", modgenerativedummy.Name).
			Debug("enabled module")
	}

	if _, ok := enabledModules[modgenerativeaws.Name]; ok {
		appState.Modules.Register(modgenerativeaws.New())
		appState.Logger.
			WithField("action", "startup").
			WithField("module", modgenerativeaws.Name).
			Debug("enabled module")
	}

	if _, ok := enabledModules[modhuggingface.Name]; ok {
		appState.Modules.Register(modhuggingface.New())
		appState.Logger.
			WithField("action", "startup").
			WithField("module", modhuggingface.Name).
			Debug("enabled module")
	}

	_, enabledGenerativeGoogle := enabledModules[modgenerativegoogle.Name]
	_, enabledGenerativePaLM := enabledModules[modgenerativegoogle.LegacyName]
	if enabledGenerativeGoogle || enabledGenerativePaLM {
		appState.Modules.Register(modgenerativegoogle.New())
		appState.Logger.
			WithField("action", "startup").
			WithField("module", modgenerativegoogle.Name).
			Debug("enabled module")
	}

	if _, ok := enabledModules[modgenerativeanyscale.Name]; ok {
		appState.Modules.Register(modgenerativeanyscale.New())
		appState.Logger.
			WithField("action", "startup").
			WithField("module", modgenerativeanyscale.Name).
			Debug("enabled module")
	}

	if _, ok := enabledModules[modgenerativeanthropic.Name]; ok {
		appState.Modules.Register(modgenerativeanthropic.New())
		appState.Logger.
			WithField("action", "startup").
			WithField("module", modgenerativeanthropic.Name).
			Debug("enabled module")
	}

	_, enabledText2vecGoogle := enabledModules[modtext2vecgoogle.Name]
	_, enabledText2vecPaLM := enabledModules[modtext2vecgoogle.LegacyName]
	if enabledText2vecGoogle || enabledText2vecPaLM {
		appState.Modules.Register(modtext2vecgoogle.New())
		appState.Logger.
			WithField("action", "startup").
			WithField("module", modtext2vecgoogle.Name).
			Debug("enabled module")
	}

	if _, ok := enabledModules[modtext2vecaws.Name]; ok {
		appState.Modules.Register(modtext2vecaws.New())
		appState.Logger.
			WithField("action", "startup").
			WithField("module", modtext2vecaws.Name).
			Debug("enabled module")
	}

	if _, ok := enabledModules[modstgfs.Name]; ok {
		appState.Modules.Register(modstgfs.New())
		appState.Logger.
			WithField("action", "startup").
			WithField("module", modstgfs.Name).
			Debug("enabled module")
	}

	if _, ok := enabledModules[modstgs3.Name]; ok {
		appState.Modules.Register(modstgs3.New())
		appState.Logger.
			WithField("action", "startup").
			WithField("module", modstgs3.Name).
			Debug("enabled module")
	}

	if _, ok := enabledModules[modsloads3.Name]; ok {
		appState.Modules.Register(modsloads3.New())
		appState.Logger.
			WithField("action", "startup").
			WithField("module", modsloads3.Name).
			Debug("enabled module")
	}

	if _, ok := enabledModules[modstggcs.Name]; ok {
		appState.Modules.Register(modstggcs.New())
		appState.Logger.
			WithField("action", "startup").
			WithField("module", modstggcs.Name).
			Debug("enabled module")
	}

	if _, ok := enabledModules[modstgazure.Name]; ok {
		appState.Modules.Register(modstgazure.New())
		appState.Logger.
			WithField("action", "startup").
			WithField("module", modstgazure.Name).
			Debug("enabled module")
	}

	if _, ok := enabledModules[modcentroid.Name]; ok {
		appState.Modules.Register(modcentroid.New())
		appState.Logger.
			WithField("action", "startup").
			WithField("module", modcentroid.Name).
			Debug("enabled module")
	}

	if _, ok := enabledModules[modcohere.Name]; ok {
		appState.Modules.Register(modcohere.New())
		appState.Logger.
			WithField("action", "startup").
			WithField("module", modcohere.Name).
			Debug("enabled module")
	}

	if _, ok := enabledModules[modvoyageai.Name]; ok {
		appState.Modules.Register(modvoyageai.New())
		appState.Logger.
			WithField("action", "startup").
			WithField("module", modvoyageai.Name).
			Debug("enabled module")
	}

	if _, ok := enabledModules[modmistral.Name]; ok {
		appState.Modules.Register(modmistral.New())
		appState.Logger.
			WithField("action", "startup").
			WithField("module", modmistral.Name).
			Debug("enabled module")
	}

	if _, ok := enabledModules[modbind.Name]; ok {
		appState.Modules.Register(modbind.New())
		appState.Logger.
			WithField("action", "startup").
			WithField("module", modbind.Name).
			Debug("enabled module")
	}

	if _, ok := enabledModules[modjinaai.Name]; ok {
		appState.Modules.Register(modjinaai.New())
		appState.Logger.
			WithField("action", "startup").
			WithField("module", modjinaai.Name).
			Debug("enabled module")
	}

	if _, ok := enabledModules[modollama.Name]; ok {
		appState.Modules.Register(modollama.New())
		appState.Logger.
			WithField("action", "startup").
			WithField("module", modollama.Name).
			Debug("enabled module")
	}

	if _, ok := enabledModules[modgenerativeoctoai.Name]; ok {
		appState.Modules.Register(modgenerativeoctoai.New())
		appState.Logger.
			WithField("action", "startup").
			WithField("module", modgenerativeoctoai.Name).
			Debug("enabled module")
	}

	if _, ok := enabledModules[modtext2vecoctoai.Name]; ok {
		appState.Modules.Register(modtext2vecoctoai.New())
		appState.Logger.
			WithField("action", "startup").
			WithField("module", modtext2vecoctoai.Name).
			Debug("enabled module")
	}

	appState.Logger.
		WithField("action", "startup").
		Debug("completed registering modules")

	return nil
}

func initModules(ctx context.Context, appState *state.State) error {
	storageProvider, err := modulestorage.NewRepo(
		appState.ServerConfig.Config.Persistence.DataPath, appState.Logger)
	if err != nil {
		return errors.Wrap(err, "init storage provider")
	}

	// TODO: gh-1481 don't pass entire appState in, but only what's needed. Probably only
	// config?
	moduleParams := moduletools.NewInitParams(storageProvider, appState,
		appState.ServerConfig.Config, appState.Logger)

	appState.Logger.
		WithField("action", "startup").
		Debug("start initializing modules")
	if err := appState.Modules.Init(ctx, moduleParams, appState.Logger); err != nil {
		return errors.Wrap(err, "init modules")
	}

	appState.Logger.
		WithField("action", "startup").
		Debug("finished initializing modules")

	return nil
}

type clientWithAuth struct {
	r         http.RoundTripper
	basicAuth cluster.BasicAuth
}

func (c clientWithAuth) RoundTrip(r *http.Request) (*http.Response, error) {
	r.SetBasicAuth(c.basicAuth.Username, c.basicAuth.Password)
	return c.r.RoundTrip(r)
}

func reasonableHttpClient(authConfig cluster.AuthConfig) *http.Client {
	t := &http.Transport{
		Proxy: http.ProxyFromEnvironment,
		DialContext: (&net.Dialer{
			Timeout:   30 * time.Second,
			KeepAlive: 120 * time.Second,
		}).DialContext,
		MaxIdleConnsPerHost:   100,
		MaxIdleConns:          100,
		IdleConnTimeout:       90 * time.Second,
		TLSHandshakeTimeout:   10 * time.Second,
		ExpectContinueTimeout: 1 * time.Second,
	}
	if authConfig.BasicAuth.Enabled() {
		return &http.Client{Transport: clientWithAuth{r: t, basicAuth: authConfig.BasicAuth}}
	}
	return &http.Client{Transport: t}
}

func setupGoProfiling(config config.Config, logger logrus.FieldLogger) {
	if config.Profiling.Disabled {
		return
	}

	functionsToIgnoreInProfiling := []string{
		"raft",
		"http2",
		"memberlist",
		"selectgo", // various tickers
		"cluster",
		"rest",
		"signal_recv",
		"backgroundRead",
		"SetupGoProfiling",
		"serve",
		"Serve",
		"batchWorker",
	}
	http.DefaultServeMux.Handle("/debug/fgprof", fgprof.Handler(functionsToIgnoreInProfiling...))
	enterrors.GoWrapper(func() {
		portNumber := config.Profiling.Port
		if portNumber == 0 {
			fmt.Println(http.ListenAndServe(":6060", nil))
		} else {
			http.ListenAndServe(fmt.Sprintf(":%d", portNumber), nil)
		}
	}, logger)

	if config.Profiling.BlockProfileRate > 0 {
		goruntime.SetBlockProfileRate(config.Profiling.BlockProfileRate)
	}

	if config.Profiling.MutexProfileFraction > 0 {
		goruntime.SetMutexProfileFraction(config.Profiling.MutexProfileFraction)
	}
}

func parseVersionFromSwaggerSpec() string {
	spec := struct {
		Info struct {
			Version string `json:"version"`
		} `json:"info"`
	}{}

	err := json.Unmarshal(SwaggerJSON, &spec)
	if err != nil {
		panic(err)
	}

	return spec.Info.Version
}

func limitResources(appState *state.State) {
	if os.Getenv("LIMIT_RESOURCES") == "true" {
		appState.Logger.Info("Limiting resources:  memory: 80%, cores: all but one")
		if os.Getenv("GOMAXPROCS") == "" {
			// Fetch the number of cores from the cgroups cpuset
			// and parse it into an int
			cores, err := getCores()
			if err == nil {
				appState.Logger.WithField("cores", cores).
					Warn("GOMAXPROCS not set, and unable to read from cgroups, setting to number of cores")
				goruntime.GOMAXPROCS(cores)
			} else {
				cores = goruntime.NumCPU() - 1
				if cores > 0 {
					appState.Logger.WithField("cores", cores).
						Warnf("Unable to read from cgroups: %v, setting to max cores to: %v", err, cores)
					goruntime.GOMAXPROCS(cores)
				}
			}
		}

		limit, err := memlimit.SetGoMemLimit(0.8)
		if err != nil {
			appState.Logger.WithError(err).Warnf("Unable to set memory limit from cgroups: %v", err)
			// Set memory limit to 90% of the available memory
			limit := int64(float64(memory.TotalMemory()) * 0.8)
			debug.SetMemoryLimit(limit)
			appState.Logger.WithField("limit", limit).Info("Set memory limit based on available memory")
		} else {
			appState.Logger.WithField("limit", limit).Info("Set memory limit")
		}
	} else {
		appState.Logger.Info("No resource limits set, weaviate will use all available memory and CPU. " +
			"To limit resources, set LIMIT_RESOURCES=true")
	}
}

func telemetryEnabled(state *state.State) bool {
	return !state.ServerConfig.Config.DisableTelemetry
}

type membership struct {
	*cluster.State
	raft *rCluster.Service
}

func (m membership) LeaderID() string {
	_, id := m.raft.LeaderWithID()
	return id
}<|MERGE_RESOLUTION|>--- conflicted
+++ resolved
@@ -851,6 +851,7 @@
 		modtext2vecoctoai.Name,
 		modopenai.Name,
 		modvoyageai.Name,
+		modmulti2vecvoyageai.Name,
 	}
 	defaultGenerative := []string{
 		modgenerativeanthropic.Name,
@@ -1035,9 +1036,6 @@
 			Debug("enabled module")
 	}
 
-<<<<<<< HEAD
-	if _, ok := enabledModules[modopenai.Name]; ok {
-=======
 	if _, ok := enabledModules[modmulti2vecvoyageai.Name]; ok {
 		appState.Modules.Register(modmulti2vecvoyageai.New())
 		appState.Logger.
@@ -1046,8 +1044,7 @@
 			Debug("enabled module")
 	}
 
-	if _, ok := enabledModules["text2vec-openai"]; ok {
->>>>>>> 793005eb
+	if _, ok := enabledModules[modopenai.Name]; ok {
 		appState.Modules.Register(modopenai.New())
 		appState.Logger.
 			WithField("action", "startup").
