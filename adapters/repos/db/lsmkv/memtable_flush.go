--- conflicted
+++ resolved
@@ -60,20 +60,15 @@
 		}
 	}()
 
-<<<<<<< HEAD
-	bufw := bufio.NewWriter(f)
-	segmentFile := segmentindex.NewSegmentFile(
-		segmentindex.WithBufferedWriter(bufw),
-=======
 	observeWrite := m.metrics.writeMemtable
 	cb := func(written int64) {
 		observeWrite(written)
 	}
 	meteredF := diskio.NewMeteredWriter(f, cb)
 
+	bufw := bufio.NewWriter(meteredF)
 	segmentFile := segmentindex.NewSegmentFile(
-		segmentindex.WithBufferedWriter(bufio.NewWriter(meteredF)),
->>>>>>> 0d47e461
+		segmentindex.WithBufferedWriter(bufw),
 		segmentindex.WithChecksumsDisabled(!m.enableChecksumValidation),
 	)
 
