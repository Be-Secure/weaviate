--- conflicted
+++ resolved
@@ -88,11 +88,8 @@
 	lastCleanupCall    time.Time
 	lastCompactionCall time.Time
 
-<<<<<<< HEAD
 	roaringSetRangeSegmentInMemory *roaringsetrange.SegmentInMemory
-=======
-	bm25config *schema.BM25Config
->>>>>>> f065f8ee
+	bm25config                     *schema.BM25Config
 }
 
 type sgConfig struct {
@@ -108,12 +105,9 @@
 	maxSegmentSize           int64
 	cleanupInterval          time.Duration
 	enableChecksumValidation bool
-<<<<<<< HEAD
 	keepSegmentsInMemory     bool
-=======
+	MinMMapSize              int64
 	bm25config               *models.BM25Config
->>>>>>> f065f8ee
-	MinMMapSize              int64
 }
 
 func newSegmentGroup(logger logrus.FieldLogger, metrics *Metrics,
