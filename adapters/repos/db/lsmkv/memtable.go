--- conflicted
+++ resolved
@@ -50,14 +50,10 @@
 	tombstones *sroar.Bitmap
 
 	enableChecksumValidation bool
-<<<<<<< HEAD
-	lockTimeout              time.Duration
-=======
 
 	bm25config        *models.BM25Config
 	averagePropLength float64
 	propLengthCount   uint64
->>>>>>> ee82d8a5
 }
 
 func newMemtable(path string, strategy string, secondaryIndices uint16,
