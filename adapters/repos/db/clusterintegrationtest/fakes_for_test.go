--- conflicted
+++ resolved
@@ -309,15 +309,11 @@
 	}
 }
 
-<<<<<<< HEAD
 func (f *fakeBackupBackend) AllBackups(context.Context) ([]*backup.DistributedBackupDescriptor, error) {
 	return nil, fmt.Errorf("not implemented")
 }
 
-func (f *fakeBackupBackend) GetObject(ctx context.Context, backupID, key string) ([]byte, error) {
-=======
 func (f *fakeBackupBackend) GetObject(ctx context.Context, backupID, key, overrideBucket, overridePath string) ([]byte, error) {
->>>>>>> bbf65d75
 	f.Lock()
 	defer f.Unlock()
 
