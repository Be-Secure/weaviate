//                           _       _
// __      _____  __ ___   ___  __ _| |_ ___
// \ \ /\ / / _ \/ _` \ \ / / |/ _` | __/ _ \
//  \ V  V /  __/ (_| |\ V /| | (_| | ||  __/
//   \_/\_/ \___|\__,_| \_/ |_|\__,_|\__\___|
//
//  Copyright © 2016 - 2024 Weaviate B.V. All rights reserved.
//
//  CONTACT: hello@weaviate.io
//

package db

import (
	"bytes"
	"context"
	"encoding/binary"
	"fmt"
	"time"

	"github.com/weaviate/weaviate/entities/dto"
	enterrors "github.com/weaviate/weaviate/entities/errors"

	"github.com/go-openapi/strfmt"
	"github.com/google/uuid"
	"github.com/pkg/errors"
	"github.com/sirupsen/logrus"
	"github.com/spaolacci/murmur3"
	"github.com/weaviate/weaviate/adapters/repos/db/helpers"
	"github.com/weaviate/weaviate/adapters/repos/db/inverted"
	"github.com/weaviate/weaviate/adapters/repos/db/sorter"
	"github.com/weaviate/weaviate/adapters/repos/db/vector/common"
	"github.com/weaviate/weaviate/entities/additional"
	"github.com/weaviate/weaviate/entities/filters"
	"github.com/weaviate/weaviate/entities/multi"
	"github.com/weaviate/weaviate/entities/schema"
	"github.com/weaviate/weaviate/entities/search"
	"github.com/weaviate/weaviate/entities/searchparams"
	entsentry "github.com/weaviate/weaviate/entities/sentry"
	"github.com/weaviate/weaviate/entities/storobj"
	"github.com/weaviate/weaviate/usecases/replica"
)

var maxUUID [16]byte = [16]byte{0xff, 0xff, 0xff, 0xff, 0xff, 0xff, 0xff, 0xff, 0xff, 0xff, 0xff, 0xff, 0xff, 0xff, 0xff, 0xff}

func (s *Shard) ObjectByIDErrDeleted(ctx context.Context, id strfmt.UUID, props search.SelectProperties, additional additional.Properties) (*storobj.Object, error) {
	idBytes, err := uuid.MustParse(id.String()).MarshalBinary()
	if err != nil {
		return nil, err
	}

	bytes, err := s.store.Bucket(helpers.ObjectsBucketLSM).GetErrDeleted(idBytes)
	if err != nil {
		return nil, err
	}

	if bytes == nil {
		return nil, nil
	}

	obj, err := storobj.FromBinary(bytes)
	if err != nil {
		return nil, errors.Wrap(err, "unmarshal object")
	}

	return obj, nil
}

func (s *Shard) ObjectByID(ctx context.Context, id strfmt.UUID, props search.SelectProperties, additional additional.Properties) (*storobj.Object, error) {
	s.activityTracker.Add(1)
	idBytes, err := uuid.MustParse(id.String()).MarshalBinary()
	if err != nil {
		return nil, err
	}

	bytes, err := s.store.Bucket(helpers.ObjectsBucketLSM).Get(idBytes)
	if err != nil {
		return nil, err
	}

	if bytes == nil {
		return nil, nil
	}

	obj, err := storobj.FromBinary(bytes)
	if err != nil {
		return nil, errors.Wrap(err, "unmarshal object")
	}

	return obj, nil
}

func (s *Shard) MultiObjectByID(ctx context.Context, query []multi.Identifier) ([]*storobj.Object, error) {
	s.activityTracker.Add(1)
	objects := make([]*storobj.Object, len(query))

	ids := make([][]byte, len(query))
	for i, q := range query {
		idBytes, err := uuid.MustParse(q.ID).MarshalBinary()
		if err != nil {
			return nil, err
		}

		ids[i] = idBytes
	}

	bucket := s.store.Bucket(helpers.ObjectsBucketLSM)
	for i, id := range ids {
		bytes, err := bucket.Get(id)
		if err != nil {
			return nil, err
		}

		if bytes == nil {
			continue
		}

		obj, err := storobj.FromBinary(bytes)
		if err != nil {
			return nil, errors.Wrap(err, "unmarshal kind object")
		}
		objects[i] = obj
	}

	return objects, nil
}

func (s *Shard) ObjectDigestsByTokenRange(ctx context.Context,
	initialToken, finalToken uint64, limit int) (
	res []replica.RepairResponse, lastTokenRead uint64, err error,
) {
	bucket := s.store.Bucket(helpers.ObjectsBucketLSM)

	if int(bucket.GetSecondaryIndices()) < helpers.ObjectsBucketLSMTokenRangeSecondaryIndex {
		return nil, 0, fmt.Errorf("secondary index for token ranges not available")
	}

	cursor := bucket.CursorWithSecondaryIndex(helpers.ObjectsBucketLSMTokenRangeSecondaryIndex)
	defer cursor.Close()

	n := 0

	var objs []replica.RepairResponse

	var initialTokenBytes, finalTokenBytes [8 + 16]byte

	binary.BigEndian.PutUint64(initialTokenBytes[:], initialToken)

	binary.BigEndian.PutUint64(finalTokenBytes[:], finalToken)
	copy(finalTokenBytes[8:], maxUUID[:])

	lastTokenRead = initialToken

	for k, v := cursor.Seek(initialTokenBytes[:]); n < limit && k != nil && bytes.Compare(k, finalTokenBytes[:]) < 1; k, v = cursor.Next() {
		obj, err := storobj.FromBinary(v)
		if err != nil {
			return objs, lastTokenRead, fmt.Errorf("cannot unmarshal object: %v", err)
		}

		uuidBytes, err := uuid.MustParse(obj.ID().String()).MarshalBinary()
		if err != nil {
			return objs, lastTokenRead, fmt.Errorf("cannot unmarshal object: %v", err)
		}

		replicaObj := replica.RepairResponse{
			ID:         obj.ID().String(),
			UpdateTime: obj.LastUpdateTimeUnix(),
			// TODO: use version when supported
			Version: 0,
		}

		objs = append(objs, replicaObj)

		h := murmur3.New64()
		h.Write(uuidBytes)
		lastTokenRead = h.Sum64()

		n++
	}

	if n < limit {
		return objs, finalToken, nil
	} else if n == limit {
		return objs, lastTokenRead, storobj.ErrLimitReached
	}

	return objs, lastTokenRead, nil
}

// TODO: This does an actual read which is not really needed, if we see this
// come up in profiling, we could optimize this by adding an explicit Exists()
// on the LSMKV which only checks the bloom filters, which at least in the case
// of a true negative would be considerably faster. For a (false) positive,
// we'd still need to check, though.
func (s *Shard) Exists(ctx context.Context, id strfmt.UUID) (bool, error) {
	s.activityTracker.Add(1)
	idBytes, err := uuid.MustParse(id.String()).MarshalBinary()
	if err != nil {
		return false, err
	}

	bytes, err := s.store.Bucket(helpers.ObjectsBucketLSM).Get(idBytes)
	if err != nil {
		return false, errors.Wrap(err, "read request")
	}

	if bytes == nil {
		return false, nil
	}

	return true, nil
}

func (s *Shard) objectByIndexID(ctx context.Context, indexID uint64, acceptDeleted bool) (*storobj.Object, error) {
	keyBuf := make([]byte, 8)
	binary.LittleEndian.PutUint64(keyBuf, indexID)

	bytes, err := s.store.Bucket(helpers.ObjectsBucketLSM).
		GetBySecondary(0, keyBuf)
	if err != nil {
		return nil, err
	}

	if bytes == nil {
		return nil, storobj.NewErrNotFoundf(indexID,
			"uuid found for docID, but object is nil")
	}

	obj, err := storobj.FromBinary(bytes)
	if err != nil {
		return nil, errors.Wrap(err, "unmarshal kind object")
	}

	return obj, nil
}

func (s *Shard) vectorByIndexID(ctx context.Context, indexID uint64, targetVector string) ([]float32, error) {
	keyBuf := make([]byte, 8)
	return s.readVectorByIndexIDIntoSlice(ctx, indexID, &common.VectorSlice{Buff8: keyBuf}, targetVector)
}

func (s *Shard) readVectorByIndexIDIntoSlice(ctx context.Context, indexID uint64, container *common.VectorSlice, targetVector string) ([]float32, error) {
	binary.LittleEndian.PutUint64(container.Buff8, indexID)

	bytes, newBuff, err := s.store.Bucket(helpers.ObjectsBucketLSM).
		GetBySecondaryIntoMemory(0, container.Buff8, container.Buff)
	if err != nil {
		return nil, err
	}

	if bytes == nil {
		return nil, storobj.NewErrNotFoundf(indexID,
			"no object for doc id, it could have been deleted")
	}

	container.Buff = newBuff
	return storobj.VectorFromBinary(bytes, container.Slice, targetVector)
}

func (s *Shard) ObjectSearch(ctx context.Context, limit int, filters *filters.LocalFilter,
	keywordRanking *searchparams.KeywordRanking, sort []filters.Sort, cursor *filters.Cursor,
	additional additional.Properties,
) ([]*storobj.Object, []float32, error) {
	var err error

	// Report slow queries if this method takes longer than expected
	startTime := time.Now()
	defer func() {
		s.slowQueryReporter.LogIfSlow(startTime, map[string]any{
			"collection":      s.index.Config.ClassName,
			"shard":           s.ID(),
			"tenant":          s.tenant(),
			"query":           "ObjectSearch",
			"filters":         filters,
			"limit":           limit,
			"sort":            sort,
			"cursor":          cursor,
			"keyword_ranking": keywordRanking,
			"version":         s.versioner.Version(),
			"additional":      additional,
		})
	}()

	s.activityTracker.Add(1)
	if keywordRanking != nil {
		if v := s.versioner.Version(); v < 2 {
			return nil, nil, errors.Errorf(
				"shard was built with an older version of " +
					"Weaviate which does not yet support BM25 search")
		}

		var bm25objs []*storobj.Object
		var bm25count []float32
		var objs helpers.AllowList
		var filterDocIds helpers.AllowList

		if filters != nil {
			objs, err = inverted.NewSearcher(s.index.logger, s.store,
				s.index.getSchema.ReadOnlyClass, s.propertyIndices,
				s.index.classSearcher, s.index.stopwords, s.versioner.Version(),
				s.isFallbackToSearchable, s.tenant(), s.index.Config.QueryNestedRefLimit,
				s.bitmapFactory).
				DocIDs(ctx, filters, additional, s.index.Config.ClassName)
			if err != nil {
				return nil, nil, err
			}

			filterDocIds = objs
		}

		className := s.index.Config.ClassName
		bm25Config := s.index.getInvertedIndexConfig().BM25
		logger := s.index.logger.WithFields(logrus.Fields{"class": s.index.Config.ClassName, "shard": s.name})
		bm25searcher := inverted.NewBM25Searcher(bm25Config, s.store,
			s.index.getSchema.ReadOnlyClass, s.propertyIndices, s.index.classSearcher,
			s.GetPropertyLengthTracker(), logger, s.versioner.Version())
		bm25objs, bm25count, err = bm25searcher.BM25F(ctx, filterDocIds, className, limit, *keywordRanking)
		if err != nil {
			return nil, nil, err
		}

		return bm25objs, bm25count, nil
	}

	if filters == nil {
		objs, err := s.ObjectList(ctx, limit, sort,
			cursor, additional, s.index.Config.ClassName)
		return objs, nil, err
	}
	objs, err := inverted.NewSearcher(s.index.logger, s.store, s.index.getSchema.ReadOnlyClass,
		s.propertyIndices, s.index.classSearcher, s.index.stopwords, s.versioner.Version(),
		s.isFallbackToSearchable, s.tenant(), s.index.Config.QueryNestedRefLimit, s.bitmapFactory).
		Objects(ctx, limit, filters, sort, additional, s.index.Config.ClassName)
	return objs, nil, err
}

func (s *Shard) VectorDistanceForQuery(ctx context.Context, docId uint64, searchVectors [][]float32, targetVectors []string) ([]float32, error) {
	if len(targetVectors) != len(searchVectors) || len(targetVectors) == 0 {
		return nil, fmt.Errorf("target vectors and search vectors must have the same non-zero length")
	}

	distances := make([]float32, len(targetVectors))
	indexes := s.VectorIndexes()
	for j, target := range targetVectors {
		index, ok := indexes[target]
		if !ok {
			return nil, fmt.Errorf("index %s not found", target)
		}
		distancer := index.QueryVectorDistancer(searchVectors[j])
		dist, err := distancer.DistanceToNode(docId)
		if err != nil {
			return nil, err
		}
		distances[j] = dist
	}
	return distances, nil
}

func (s *Shard) getIndexQueue(targetVector string) (*IndexQueue, error) {
	if s.hasTargetVectors() {
		if targetVector == "" {
			return nil, fmt.Errorf("index queue: missing target vector")
		}
		queue, ok := s.queues[targetVector]
		if !ok {
			return nil, fmt.Errorf("index queue for target vector: %s doesn't exist", targetVector)
		}
		return queue, nil
	}
	return s.queue, nil
}

func (s *Shard) ObjectVectorSearch(ctx context.Context, searchVectors [][]float32, targetVectors []string, targetDist float32, limit int, filters *filters.LocalFilter, sort []filters.Sort, groupBy *searchparams.GroupBy, additional additional.Properties, targetCombination *dto.TargetCombination) ([]*storobj.Object, []float32, error) {
	startTime := time.Now()
	defer func() {
		s.slowQueryReporter.LogIfSlow(startTime, map[string]any{
			"collection": s.index.Config.ClassName,
			"shard":      s.ID(),
			"tenant":     s.tenant(),
			"query":      "ObjectVectorSearch",
			"filters":    filters,
			"limit":      limit,
			"sort":       sort,
			"version":    s.versioner.Version(),
			"additional": additional,
			"group_by":   groupBy,
		})
	}()

	s.activityTracker.Add(1)

	var allowList helpers.AllowList
	if filters != nil {
		beforeFilter := time.Now()
		list, err := s.buildAllowList(ctx, filters, additional)
		if err != nil {
			return nil, nil, err
		}
		allowList = list
		s.metrics.FilteredVectorFilter(time.Since(beforeFilter))
	}

	eg := enterrors.NewErrorGroupWrapper(s.index.logger)
	eg.SetLimit(_NUMCPU)
	idss := make([][]uint64, len(targetVectors))
	distss := make([][]float32, len(targetVectors))
	beforeVector := time.Now()

	for i, targetVector := range targetVectors {
		i := i
		targetVector := targetVector
		var (
			ids   []uint64
			dists []float32
		)
		eg.Go(func() error {
			queue, err := s.getIndexQueue(targetVector)
			if err != nil {
				return err
			}

			if limit < 0 {
				ids, dists, err = queue.SearchByVectorDistance(
					searchVectors[i], targetDist, s.index.Config.QueryMaximumResults, allowList)
				if err != nil {
					return errors.Wrap(err, "vector search by distance")
				}
			} else {
				ids, dists, err = queue.SearchByVector(searchVectors[i], limit, allowList)
				if err != nil {
					return errors.Wrap(err, "vector search")
				}
			}
			if len(ids) == 0 {
				return nil
			}

			idss[i] = ids
			distss[i] = dists
			return nil
		})
	}

<<<<<<< HEAD
	if err := eg.Wait(); err != nil {
		return nil, nil, err
=======
	beforeVector := time.Now()
	if limit < 0 {
		ids, dists, err = queue.SearchByVectorDistance(
			searchVector, targetDist, s.index.Config.QueryMaximumResults, allowList)
		if err != nil {
			// This should normally not fail. A failure here could indicate that more
			// attention is required, for example because data is corrupted. That's
			// why this error is explicitly pushed to sentry.
			err = fmt.Errorf("vector search by distance: %w", err)
			entsentry.CaptureException(err)

			return nil, nil, err
		}
	} else {
		ids, dists, err = queue.SearchByVector(searchVector, limit, allowList)
		if err != nil {
			// This should normally not fail. A failure here could indicate that more
			// attention is required, for example because data is corrupted. That's
			// why this error is explicitly pushed to sentry.
			err = fmt.Errorf("vector search: %w", err)
			entsentry.CaptureException(err)
			return nil, nil, err
		}
>>>>>>> 74551d71
	}

	idsCombined, distCombined, err := CombineMultiTargetResults(ctx, s, s.index.logger, idss, distss, targetVectors, searchVectors, targetCombination, limit, targetDist)
	if err != nil {
		return nil, nil, err
	}

	if filters != nil {
		s.metrics.FilteredVectorVector(time.Since(beforeVector))
	}

	if groupBy != nil {
		objs, dists, err := s.groupResults(ctx, idsCombined, distCombined, groupBy, additional)
		if err != nil {
			return nil, nil, err
		}
		return objs, dists, nil
	}

	if len(sort) > 0 {
		beforeSort := time.Now()
		idsCombined, distCombined, err = s.sortDocIDsAndDists(ctx, limit, sort,
			s.index.Config.ClassName, idsCombined, distCombined)
		if err != nil {
			return nil, nil, errors.Wrap(err, "vector search sort")
		}
		if filters != nil {
			s.metrics.FilteredVectorSort(time.Since(beforeSort))
		}
	}

	beforeObjects := time.Now()

	bucket := s.store.Bucket(helpers.ObjectsBucketLSM)
	objs, err := storobj.ObjectsByDocID(bucket, idsCombined, additional)
	if err != nil {
		return nil, nil, err
	}

	if filters != nil {
		s.metrics.FilteredVectorObjects(time.Since(beforeObjects))
	}
	return objs, distCombined, nil
}

func (s *Shard) ObjectList(ctx context.Context, limit int, sort []filters.Sort, cursor *filters.Cursor, additional additional.Properties, className schema.ClassName) ([]*storobj.Object, error) {
	s.activityTracker.Add(1)
	if len(sort) > 0 {
		docIDs, err := s.sortedObjectList(ctx, limit, sort, className)
		if err != nil {
			return nil, err
		}
		bucket := s.store.Bucket(helpers.ObjectsBucketLSM)
		return storobj.ObjectsByDocID(bucket, docIDs, additional)
	}

	if cursor == nil {
		cursor = &filters.Cursor{After: "", Limit: limit}
	}
	return s.cursorObjectList(ctx, cursor, additional, className)
}

func (s *Shard) cursorObjectList(ctx context.Context, c *filters.Cursor,
	additional additional.Properties,
	className schema.ClassName,
) ([]*storobj.Object, error) {
	cursor := s.store.Bucket(helpers.ObjectsBucketLSM).Cursor()
	defer cursor.Close()

	var key, val []byte
	if c.After == "" {
		key, val = cursor.First()
	} else {
		uuidBytes, err := uuid.MustParse(c.After).MarshalBinary()
		if err != nil {
			return nil, errors.Wrap(err, "after argument is not a valid uuid")
		}
		key, val = cursor.Seek(uuidBytes)
		if bytes.Equal(key, uuidBytes) {
			// move cursor by one if it's the same ID
			key, val = cursor.Next()
		}
	}

	i := 0
	out := make([]*storobj.Object, c.Limit)

	for ; key != nil && i < c.Limit; key, val = cursor.Next() {
		obj, err := storobj.FromBinary(val)
		if err != nil {
			return nil, errors.Wrapf(err, "unmarhsal item %d", i)
		}

		out[i] = obj
		i++
	}

	return out[:i], nil
}

func (s *Shard) sortedObjectList(ctx context.Context, limit int, sort []filters.Sort, className schema.ClassName) ([]uint64, error) {
	lsmSorter, err := sorter.NewLSMSorter(s.store, s.index.getSchema.ReadOnlyClass, className)
	if err != nil {
		return nil, errors.Wrap(err, "sort object list")
	}
	docIDs, err := lsmSorter.Sort(ctx, limit, sort)
	if err != nil {
		return nil, errors.Wrap(err, "sort object list")
	}
	return docIDs, nil
}

func (s *Shard) sortDocIDsAndDists(ctx context.Context, limit int, sort []filters.Sort, className schema.ClassName, docIDs []uint64, dists []float32) ([]uint64, []float32, error) {
	lsmSorter, err := sorter.NewLSMSorter(s.store, s.index.getSchema.ReadOnlyClass, className)
	if err != nil {
		return nil, nil, errors.Wrap(err, "sort objects with distances")
	}
	sortedDocIDs, sortedDists, err := lsmSorter.SortDocIDsAndDists(ctx, limit, sort, docIDs, dists)
	if err != nil {
		return nil, nil, errors.Wrap(err, "sort objects with distances")
	}
	return sortedDocIDs, sortedDists, nil
}

func (s *Shard) buildAllowList(ctx context.Context, filters *filters.LocalFilter, addl additional.Properties) (helpers.AllowList, error) {
	list, err := inverted.NewSearcher(s.index.logger, s.store, s.index.getSchema.ReadOnlyClass,
		s.propertyIndices, s.index.classSearcher, s.index.stopwords, s.versioner.Version(),
		s.isFallbackToSearchable, s.tenant(), s.index.Config.QueryNestedRefLimit, s.bitmapFactory).
		DocIDs(ctx, filters, addl, s.index.Config.ClassName)
	if err != nil {
		return nil, errors.Wrap(err, "build inverted filter allow list")
	}

	return list, nil
}

func (s *Shard) uuidFromDocID(docID uint64) (strfmt.UUID, error) {
	bucket := s.store.Bucket(helpers.ObjectsBucketLSM)
	if bucket == nil {
		return "", errors.Errorf("objects bucket not found")
	}

	keyBuf := bytes.NewBuffer(nil)
	binary.Write(keyBuf, binary.LittleEndian, &docID)
	docIDBytes := keyBuf.Bytes()
	res, err := bucket.GetBySecondary(0, docIDBytes)
	if err != nil {
		return "", err
	}

	prop, _, err := storobj.ParseAndExtractProperty(res, "id")
	if err != nil {
		return "", err
	}

	return strfmt.UUID(prop[0]), nil
}

func (s *Shard) batchDeleteObject(ctx context.Context, id strfmt.UUID) error {
	idBytes, err := uuid.MustParse(id.String()).MarshalBinary()
	if err != nil {
		return err
	}

	bucket := s.store.Bucket(helpers.ObjectsBucketLSM)
	existing, err := bucket.Get(idBytes)
	if err != nil {
		return errors.Wrap(err, "unexpected error on previous lookup")
	}

	if existing == nil {
		// nothing to do
		return nil
	}

	// we need the doc ID so we can clean up inverted indices currently
	// pointing to this object
	docID, updateTime, err := storobj.DocIDAndTimeFromBinary(existing)
	if err != nil {
		return errors.Wrap(err, "get existing doc id from object binary")
	}

	err = bucket.Delete(idBytes)
	if err != nil {
		return errors.Wrap(err, "delete object from bucket")
	}

	err = s.cleanupInvertedIndexOnDelete(existing, docID)
	if err != nil {
		return errors.Wrap(err, "delete object from bucket")
	}

	if s.hasTargetVectors() {
		for targetVector, queue := range s.queues {
			if err = queue.Delete(docID); err != nil {
				return fmt.Errorf("delete from vector index queue of vector %q: %w", targetVector, err)
			}
		}
	} else {
		if err = s.queue.Delete(docID); err != nil {
			return errors.Wrap(err, "delete from vector index queue")
		}
	}

	if err = s.mayDeleteObjectHashTree(idBytes, updateTime); err != nil {
		return errors.Wrap(err, "object deletion in hashtree")
	}

	return nil
}

func (s *Shard) WasDeleted(ctx context.Context, id strfmt.UUID) (bool, error) {
	s.activityTracker.Add(1)
	idBytes, err := uuid.MustParse(id.String()).MarshalBinary()
	if err != nil {
		return false, err
	}

	bucket := s.store.Bucket(helpers.ObjectsBucketLSM)
	return bucket.WasDeleted(idBytes)
}<|MERGE_RESOLUTION|>--- conflicted
+++ resolved
@@ -423,12 +423,22 @@
 				ids, dists, err = queue.SearchByVectorDistance(
 					searchVectors[i], targetDist, s.index.Config.QueryMaximumResults, allowList)
 				if err != nil {
-					return errors.Wrap(err, "vector search by distance")
+					// This should normally not fail. A failure here could indicate that more
+					// attention is required, for example because data is corrupted. That's
+					// why this error is explicitly pushed to sentry.
+					err = fmt.Errorf("vector search for target vector %s by distance: %w", targetVector, err)
+					entsentry.CaptureException(err)
+					return err
 				}
 			} else {
 				ids, dists, err = queue.SearchByVector(searchVectors[i], limit, allowList)
 				if err != nil {
-					return errors.Wrap(err, "vector search")
+					// This should normally not fail. A failure here could indicate that more
+					// attention is required, for example because data is corrupted. That's
+					// why this error is explicitly pushed to sentry.
+					err = fmt.Errorf("vector search for target vector %s: %w", targetVector, err)
+					entsentry.CaptureException(err)
+					return err
 				}
 			}
 			if len(ids) == 0 {
@@ -441,34 +451,8 @@
 		})
 	}
 
-<<<<<<< HEAD
 	if err := eg.Wait(); err != nil {
 		return nil, nil, err
-=======
-	beforeVector := time.Now()
-	if limit < 0 {
-		ids, dists, err = queue.SearchByVectorDistance(
-			searchVector, targetDist, s.index.Config.QueryMaximumResults, allowList)
-		if err != nil {
-			// This should normally not fail. A failure here could indicate that more
-			// attention is required, for example because data is corrupted. That's
-			// why this error is explicitly pushed to sentry.
-			err = fmt.Errorf("vector search by distance: %w", err)
-			entsentry.CaptureException(err)
-
-			return nil, nil, err
-		}
-	} else {
-		ids, dists, err = queue.SearchByVector(searchVector, limit, allowList)
-		if err != nil {
-			// This should normally not fail. A failure here could indicate that more
-			// attention is required, for example because data is corrupted. That's
-			// why this error is explicitly pushed to sentry.
-			err = fmt.Errorf("vector search: %w", err)
-			entsentry.CaptureException(err)
-			return nil, nil, err
-		}
->>>>>>> 74551d71
 	}
 
 	idsCombined, distCombined, err := CombineMultiTargetResults(ctx, s, s.index.logger, idss, distss, targetVectors, searchVectors, targetCombination, limit, targetDist)
