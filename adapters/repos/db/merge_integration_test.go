//                           _       _
// __      _____  __ ___   ___  __ _| |_ ___
// \ \ /\ / / _ \/ _` \ \ / / |/ _` | __/ _ \
//  \ V  V /  __/ (_| |\ V /| | (_| | ||  __/
//   \_/\_/ \___|\__,_| \_/ |_|\__,_|\__\___|
//
//  Copyright © 2016 - 2022 SeMI Technologies B.V. All rights reserved.
//
//  CONTACT: hello@semi.technology
//

//go:build integrationTest
// +build integrationTest

package db

import (
	"context"
	"fmt"
	"math/rand"
	"os"
	"testing"
	"time"

	"github.com/go-openapi/strfmt"
	"github.com/semi-technologies/weaviate/adapters/repos/db/vector/hnsw"
	"github.com/semi-technologies/weaviate/entities/additional"
	"github.com/semi-technologies/weaviate/entities/models"
	"github.com/semi-technologies/weaviate/entities/schema"
	"github.com/semi-technologies/weaviate/entities/schema/crossref"
	"github.com/semi-technologies/weaviate/usecases/config"
	"github.com/semi-technologies/weaviate/usecases/objects"
	"github.com/sirupsen/logrus"
	"github.com/stretchr/testify/assert"
	"github.com/stretchr/testify/require"
)

func Test_MergingObjects(t *testing.T) {
	rand.Seed(time.Now().UnixNano())
	dirName := fmt.Sprintf("./testdata/%d", rand.Intn(10000000))
	os.MkdirAll(dirName, 0o777)
	defer func() {
		err := os.RemoveAll(dirName)
		fmt.Println(err)
	}()

	logger := logrus.New()
	schemaGetter := &fakeSchemaGetter{shardState: singleShardState()}
<<<<<<< HEAD
	repo := New(logger, Config{RootPath: dirName}, &fakeRemoteClient{},
		&fakeNodeResolver{}, nil)
=======
	repo := New(logger, Config{
		RootPath:                  dirName,
		DiskUseWarningPercentage:  config.DefaultDiskUseWarningPercentage,
		DiskUseReadOnlyPercentage: config.DefaultDiskUseReadonlyPercentage,
	}, &fakeRemoteClient{},
		&fakeNodeResolver{})
>>>>>>> 23c9eda5
	repo.SetSchemaGetter(schemaGetter)
	err := repo.WaitForStartup(testCtx())
	require.Nil(t, err)
	migrator := NewMigrator(repo, logger)

	schema := schema.Schema{
		Objects: &models.Schema{
			Classes: []*models.Class{
				{
					Class:               "MergeTestTarget",
					VectorIndexConfig:   hnsw.NewDefaultUserConfig(),
					InvertedIndexConfig: invertedConfig(),
					Properties: []*models.Property{
						{
							Name:     "name",
							DataType: []string{"string"},
						},
					},
				},
				{
					Class:               "MergeTestSource",
					VectorIndexConfig:   hnsw.NewDefaultUserConfig(),
					InvertedIndexConfig: invertedConfig(),
					Properties: []*models.Property{ // tries to have "one of each property type"
						{
							Name:     "string",
							DataType: []string{"string"},
						},
						{
							Name:     "text",
							DataType: []string{"text"},
						},
						{
							Name:     "number",
							DataType: []string{"number"},
						},
						{
							Name:     "int",
							DataType: []string{"int"},
						},
						{
							Name:     "date",
							DataType: []string{"date"},
						},
						{
							Name:     "geo",
							DataType: []string{"geoCoordinates"},
						},
						{
							Name:     "toTarget",
							DataType: []string{"MergeTestTarget"},
						},
					},
				},
				{
					Class:               "MergeTestNoVector",
					VectorIndexConfig:   hnsw.NewDefaultUserConfig(),
					InvertedIndexConfig: invertedConfig(),
					Properties: []*models.Property{
						{
							Name:     "foo",
							DataType: []string{"string"},
						},
					},
				},
			},
		},
	}

	t.Run("add required classes", func(t *testing.T) {
		for _, class := range schema.Objects.Classes {
			t.Run(fmt.Sprintf("add %s", class.Class), func(t *testing.T) {
				err := migrator.AddClass(context.Background(), class, schemaGetter.shardState)
				require.Nil(t, err)
			})
		}
	})

	schemaGetter.schema = schema

	target1 := strfmt.UUID("897be7cc-1ae1-4b40-89d9-d3ea98037638")
	target2 := strfmt.UUID("5cc94aba-93e4-408a-ab19-3d803216a04e")
	target3 := strfmt.UUID("81982705-8b1e-4228-b84c-911818d7ee85")
	target4 := strfmt.UUID("7f69c263-17f4-4529-a54d-891a7c008ca4")
	sourceID := strfmt.UUID("8738ddd5-a0ed-408d-a5d6-6f818fd56be6")
	noVecID := strfmt.UUID("b4933761-88b2-4666-856d-298eb1ad0a59")

	t.Run("add objects", func(t *testing.T) {
		now := time.Now().UnixNano() / int64(time.Millisecond)
		err := repo.PutObject(context.Background(), &models.Object{
			ID:    sourceID,
			Class: "MergeTestSource",
			Properties: map[string]interface{}{
				"string": "only the string prop set",
			},
			CreationTimeUnix:   now,
			LastUpdateTimeUnix: now,
		}, []float32{0.5})
		require.Nil(t, err)

		targets := []strfmt.UUID{target1, target2, target3, target4}

		for i, target := range targets {
			err = repo.PutObject(context.Background(), &models.Object{
				ID:    target,
				Class: "MergeTestTarget",
				Properties: map[string]interface{}{
					"name": fmt.Sprintf("target item %d", i),
				},
			}, []float32{0.5})
			require.Nil(t, err)
		}

		err = repo.PutObject(context.Background(), &models.Object{
			ID:    noVecID,
			Class: "MergeTestNoVector",
			Properties: map[string]interface{}{
				"foo": "bar",
			},
			CreationTimeUnix:   now,
			LastUpdateTimeUnix: now,
		}, nil)
		require.Nil(t, err)
	})

	var lastUpdateTimeUnix int64

	t.Run("fetch original object's update timestamp", func(t *testing.T) {
		source, err := repo.ObjectByID(context.Background(), sourceID, nil, additional.Properties{
			LastUpdateTimeUnix: true,
		})
		require.Nil(t, err)

		lastUpdateTimeUnix = source.Object().LastUpdateTimeUnix
		require.NotEmpty(t, lastUpdateTimeUnix)
	})

	t.Run("merge other previously unset properties into it", func(t *testing.T) {
		// give the lastUpdateTimeUnix time to be different.
		// on some machines this may not be needed, but for
		// faster processors, the difference is undetectable
		time.Sleep(time.Millisecond)

		md := objects.MergeDocument{
			Class: "MergeTestSource",
			ID:    sourceID,
			PrimitiveSchema: map[string]interface{}{
				"number": 7.0,
				"int":    int64(9),
				"geo": &models.GeoCoordinates{
					Latitude:  ptFloat32(30.2),
					Longitude: ptFloat32(60.2),
				},
				"text": "some text",
			},
			UpdateTime: time.Now().UnixNano() / int64(time.Millisecond),
		}

		err := repo.Merge(context.Background(), md)
		assert.Nil(t, err)
	})

	t.Run("compare merge object's update time with original", func(t *testing.T) {
		source, err := repo.ObjectByID(context.Background(), sourceID, nil, additional.Properties{
			LastUpdateTimeUnix: true,
		})
		require.Nil(t, err)

		assert.Greater(t, source.Object().LastUpdateTimeUnix, lastUpdateTimeUnix)
	})

	t.Run("check that the object was successfully merged", func(t *testing.T) {
		source, err := repo.ObjectByID(context.Background(), sourceID, nil, additional.Properties{})
		require.Nil(t, err)

		schema := source.Object().Properties.(map[string]interface{})
		expectedSchema := map[string]interface{}{
			// from original
			"string": "only the string prop set",

			// from merge
			"number": 7.0,
			"int":    float64(9),
			"geo": &models.GeoCoordinates{
				Latitude:  ptFloat32(30.2),
				Longitude: ptFloat32(60.2),
			},
			"text": "some text",
		}

		assert.Equal(t, expectedSchema, schema)
	})

	t.Run("trying to merge from non-existing index", func(t *testing.T) {
		md := objects.MergeDocument{
			Class: "WrongClass",
			ID:    sourceID,
			PrimitiveSchema: map[string]interface{}{
				"number": 7.0,
			},
		}

		err := repo.Merge(context.Background(), md)
		assert.Equal(t, fmt.Errorf(
			"merge from non-existing index for WrongClass"), err)
	})
	t.Run("add a reference and replace one prop", func(t *testing.T) {
		source, err := crossref.ParseSource(fmt.Sprintf(
			"weaviate://localhost/MergeTestSource/%s/toTarget", sourceID))
		require.Nil(t, err)
		targets := []strfmt.UUID{target1}
		refs := make(objects.BatchReferences, len(targets), len(targets))
		for i, target := range targets {
			to, err := crossref.Parse(fmt.Sprintf("weaviate://localhost/%s", target))
			require.Nil(t, err)
			refs[i] = objects.BatchReference{
				Err:  nil,
				From: source,
				To:   to,
			}
		}
		md := objects.MergeDocument{
			Class: "MergeTestSource",
			ID:    sourceID,
			PrimitiveSchema: map[string]interface{}{
				"string": "let's update the string prop",
			},
			References: refs,
		}
		err = repo.Merge(context.Background(), md)
		assert.Nil(t, err)
	})

	t.Run("check that the object was successfully merged", func(t *testing.T) {
		source, err := repo.ObjectByID(context.Background(), sourceID, nil, additional.Properties{})
		require.Nil(t, err)

		ref, err := crossref.Parse(fmt.Sprintf("weaviate://localhost/%s", target1))
		require.Nil(t, err)

		schema := source.Object().Properties.(map[string]interface{})
		expectedSchema := map[string]interface{}{
			"string": "let's update the string prop",
			"number": 7.0,
			"int":    float64(9),
			"geo": &models.GeoCoordinates{
				Latitude:  ptFloat32(30.2),
				Longitude: ptFloat32(60.2),
			},
			"text": "some text",
			"toTarget": models.MultipleRef{
				ref.SingleRef(),
			},
		}

		assert.Equal(t, expectedSchema, schema)
	})

	t.Run("add more references in rapid succession", func(t *testing.T) {
		// this test case prevents a regression on gh-1016
		source, err := crossref.ParseSource(fmt.Sprintf(
			"weaviate://localhost/MergeTestSource/%s/toTarget", sourceID))
		require.Nil(t, err)
		targets := []strfmt.UUID{target2, target3, target4}
		refs := make(objects.BatchReferences, len(targets), len(targets))
		for i, target := range targets {
			to, err := crossref.Parse(fmt.Sprintf("weaviate://localhost/%s", target))
			require.Nil(t, err)
			refs[i] = objects.BatchReference{
				Err:  nil,
				From: source,
				To:   to,
			}
		}
		md := objects.MergeDocument{
			Class:      "MergeTestSource",
			ID:         sourceID,
			References: refs,
		}
		err = repo.Merge(context.Background(), md)
		assert.Nil(t, err)
	})

	t.Run("check all references are now present", func(t *testing.T) {
		source, err := repo.ObjectByID(context.Background(), sourceID, nil, additional.Properties{})
		require.Nil(t, err)

		refs := source.Object().Properties.(map[string]interface{})["toTarget"]
		refsSlice, ok := refs.(models.MultipleRef)
		require.True(t, ok, fmt.Sprintf("toTarget must be models.MultipleRef, but got %#v", refs))

		foundBeacons := []string{}
		for _, ref := range refsSlice {
			foundBeacons = append(foundBeacons, ref.Beacon.String())
		}
		expectedBeacons := []string{
			fmt.Sprintf("weaviate://localhost/%s", target1),
			fmt.Sprintf("weaviate://localhost/%s", target2),
			fmt.Sprintf("weaviate://localhost/%s", target3),
			fmt.Sprintf("weaviate://localhost/%s", target4),
		}

		assert.ElementsMatch(t, foundBeacons, expectedBeacons)
	})

	t.Run("merge object with no vector", func(t *testing.T) {
		err = repo.Merge(context.Background(), objects.MergeDocument{
			Class:           "MergeTestNoVector",
			ID:              noVecID,
			PrimitiveSchema: map[string]interface{}{"foo": "baz"},
		})
		require.Nil(t, err)

		orig, err := repo.ObjectByID(context.Background(), noVecID, nil, additional.Properties{})
		require.Nil(t, err)

		expectedSchema := map[string]interface{}{
			"foo": "baz",
			"id":  noVecID,
		}

		assert.Equal(t, expectedSchema, orig.Schema)
	})
}<|MERGE_RESOLUTION|>--- conflicted
+++ resolved
@@ -46,17 +46,11 @@
 
 	logger := logrus.New()
 	schemaGetter := &fakeSchemaGetter{shardState: singleShardState()}
-<<<<<<< HEAD
-	repo := New(logger, Config{RootPath: dirName}, &fakeRemoteClient{},
-		&fakeNodeResolver{}, nil)
-=======
 	repo := New(logger, Config{
 		RootPath:                  dirName,
 		DiskUseWarningPercentage:  config.DefaultDiskUseWarningPercentage,
 		DiskUseReadOnlyPercentage: config.DefaultDiskUseReadonlyPercentage,
-	}, &fakeRemoteClient{},
-		&fakeNodeResolver{})
->>>>>>> 23c9eda5
+	}, &fakeRemoteClient{}, &fakeNodeResolver{}, nil)
 	repo.SetSchemaGetter(schemaGetter)
 	err := repo.WaitForStartup(testCtx())
 	require.Nil(t, err)
