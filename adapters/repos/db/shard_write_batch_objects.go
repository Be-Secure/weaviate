--- conflicted
+++ resolved
@@ -13,13 +13,9 @@
 
 import (
 	"context"
-<<<<<<< HEAD
-	"os"
-=======
 	"fmt"
 	"os"
 	"runtime/debug"
->>>>>>> a300b526
 	"sync"
 	"time"
 
