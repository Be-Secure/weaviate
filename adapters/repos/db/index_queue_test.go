//                           _       _
// __      _____  __ ___   ___  __ _| |_ ___
// \ \ /\ / / _ \/ _` \ \ / / |/ _` | __/ _ \
//  \ V  V /  __/ (_| |\ V /| | (_| | ||  __/
//   \_/\_/ \___|\__,_| \_/ |_|\__,_|\__\___|
//
//  Copyright © 2016 - 2023 Weaviate B.V. All rights reserved.
//
//  CONTACT: hello@weaviate.io
//

package db

import (
	"context"
	"fmt"
	"math/rand"
	"os"
	"sort"
	"sync"
	"sync/atomic"
	"testing"
	"time"

	"github.com/sirupsen/logrus"
	"github.com/stretchr/testify/require"
	"github.com/weaviate/weaviate/adapters/repos/db/helpers"
	"github.com/weaviate/weaviate/adapters/repos/db/indexcheckpoint"
	"github.com/weaviate/weaviate/adapters/repos/db/vector/common"
	"github.com/weaviate/weaviate/adapters/repos/db/vector/hnsw"
	"github.com/weaviate/weaviate/adapters/repos/db/vector/hnsw/distancer"
	"github.com/weaviate/weaviate/entities/cyclemanager"
	"github.com/weaviate/weaviate/entities/schema"
	"github.com/weaviate/weaviate/entities/storagestate"
	ent "github.com/weaviate/weaviate/entities/vectorindex/hnsw"
)

func startWorker(t testing.TB, retryInterval ...time.Duration) chan job {
	t.Helper()
	ch := make(chan job)
	t.Cleanup(func() {
		close(ch)
	})

	itv := time.Millisecond
	if len(retryInterval) > 0 {
		itv = retryInterval[0]
	}

	go func() {
		logger := logrus.New()
		logger.Level = logrus.ErrorLevel
		asyncWorker(ch, logger, itv)
	}()

	return ch
}

func newCheckpointManager(t testing.TB) *indexcheckpoint.Checkpoints {
	t.Helper()

	return newCheckpointManagerWithDir(t, t.TempDir())
}

func newCheckpointManagerWithDir(t testing.TB, dir string) *indexcheckpoint.Checkpoints {
	t.Helper()

	c, err := indexcheckpoint.New(dir, logrus.New())
	require.NoError(t, err)

	return c
}

func pushVector(t testing.TB, ctx context.Context, q *IndexQueue, id uint64, vector []float32) {
	err := q.Push(ctx, vectorDescriptor{
		id:     id,
		vector: vector,
	})
	require.NoError(t, err)
}

func randVector(dim int) []float32 {
	vec := make([]float32, dim)
	for i := range vec {
		vec[i] = rand.Float32()
	}

	return vec
}

func TestIndexQueue(t *testing.T) {
	ctx, cancel := context.WithCancel(context.Background())
	t.Cleanup(cancel)

	os.Setenv("ASYNC_INDEXING", "true")
	defer os.Unsetenv("ASYNC_INDEXING")

	writeIDs := func(q *IndexQueue, from, to uint64) {
		vectors := make([]vectorDescriptor, 0, to-from)
		for i := from; i < to; i++ {
			vectors = append(vectors, vectorDescriptor{
				id:     i,
				vector: []float32{1, 2, 3},
			})
		}
		err := q.Push(ctx, vectors...)
		require.NoError(t, err)
	}

	getLastUpdate := func(q *IndexQueue) time.Time {
		fi, err := os.Stat(q.checkpoints.Filename())
		require.NoError(t, err)
		return fi.ModTime()
	}

	waitForUpdate := func(q *IndexQueue) func(timeout ...time.Duration) bool {
		lastUpdate := getLastUpdate(q)

		return func(timeout ...time.Duration) bool {
			start := time.Now()

			if len(timeout) == 0 {
				timeout = []time.Duration{500 * time.Millisecond}
			}
			for {
				cur := getLastUpdate(q)
				if cur.Equal(lastUpdate) {
					if time.Since(start) > timeout[0] {
						return false
					}
					time.Sleep(5 * time.Millisecond)
					continue
				}

				lastUpdate = cur
				return true
			}
		}
	}

	t.Run("pushes to indexer if batch is full", func(t *testing.T) {
		var idx mockBatchIndexer
		idsCh := make(chan []uint64, 1)
		idx.addBatchFn = func(ids []uint64, vector [][]float32) error {
			idsCh <- ids
			return nil
		}

		q, err := NewIndexQueue("1", new(mockShard), &idx, startWorker(t), newCheckpointManager(t), IndexQueueOptions{
			BatchSize: 2,
		})
		require.NoError(t, err)
		defer q.Close()

		pushVector(t, ctx, q, 1, []float32{1, 2, 3})
		select {
		case <-idsCh:
			t.Fatal("should not have been called")
		case <-time.After(100 * time.Millisecond):
		}

		pushVector(t, ctx, q, 2, []float32{4, 5, 6})
		ids := <-idsCh

		require.Equal(t, []uint64{1, 2}, ids)
	})

	t.Run("doesn't index if batch is not null", func(t *testing.T) {
		var idx mockBatchIndexer
		called := make(chan struct{})
		idx.addBatchFn = func(id []uint64, vector [][]float32) error {
			called <- struct{}{}
			return nil
		}
		q, err := NewIndexQueue("1", new(mockShard), &idx, startWorker(t), newCheckpointManager(t), IndexQueueOptions{
			BatchSize:     100,
			IndexInterval: time.Microsecond,
		})
		require.NoError(t, err)
		defer q.Close()

		pushVector(t, ctx, q, 1, []float32{1, 2, 3})
		select {
		case <-called:
			t.Fatal("should not have been called")
		case <-time.After(100 * time.Millisecond):
		}

		pushVector(t, ctx, q, 2, []float32{4, 5, 6})

		select {
		case <-called:
			t.Fatal("should not have been called")
		case <-time.After(100 * time.Millisecond):
		}
	})

	t.Run("retry on indexing error", func(t *testing.T) {
		var idx mockBatchIndexer
		i := int32(0)
		called := make(chan struct{})
		idx.addBatchFn = func(id []uint64, vector [][]float32) error {
			if atomic.AddInt32(&i, 1) < 3 {
				return fmt.Errorf("indexing error: %d", i)
			}

			close(called)

			return nil
		}

		q, err := NewIndexQueue("1", new(mockShard), &idx, startWorker(t), newCheckpointManager(t), IndexQueueOptions{
			BatchSize: 1,
		})
		require.NoError(t, err)
		defer q.Close()

		pushVector(t, ctx, q, 1, []float32{1, 2, 3})
		<-called
	})

	t.Run("merges results from queries", func(t *testing.T) {
		var idx mockBatchIndexer
		called := make(chan struct{})
		idx.addBatchFn = func(id []uint64, vector [][]float32) error {
			close(called)
			return nil
		}

		q, err := NewIndexQueue("1", new(mockShard), &idx, startWorker(t), newCheckpointManager(t), IndexQueueOptions{
			BatchSize:     3,
			IndexInterval: 100 * time.Millisecond,
		})
		require.NoError(t, err)
		defer q.Close()

		pushVector(t, ctx, q, 1, []float32{1, 2, 3})
		pushVector(t, ctx, q, 2, []float32{4, 5, 6})
		pushVector(t, ctx, q, 3, []float32{7, 8, 9})
		pushVector(t, ctx, q, 4, []float32{1, 2, 3})

		<-called

		time.Sleep(500 * time.Millisecond)
		res, _, err := q.SearchByVector([]float32{1, 2, 3}, 2, nil)
		require.NoError(t, err)
		require.Equal(t, []uint64{1, 4}, res)
	})

	t.Run("search with empty index", func(t *testing.T) {
		var idx mockBatchIndexer

		q, err := NewIndexQueue("1", new(mockShard), &idx, startWorker(t), newCheckpointManager(t), IndexQueueOptions{
			BatchSize: 6,
		})
		require.NoError(t, err)
		defer q.Close()

		for i := 0; i < 10; i++ {
			pushVector(t, ctx, q, uint64(i+1), []float32{float32(i) + 1, float32(i) + 2, float32(i) + 3})
		}

		res, _, err := q.SearchByVector([]float32{1, 2, 3}, 2, nil)
		require.NoError(t, err)
		require.Equal(t, []uint64{1, 2}, res)
	})

	t.Run("queue size", func(t *testing.T) {
		var idx mockBatchIndexer
		closeCh := make(chan struct{})
		idx.addBatchFn = func(id []uint64, vector [][]float32) error {
			<-closeCh
			return nil
		}

		q, err := NewIndexQueue("1", new(mockShard), &idx, startWorker(t), newCheckpointManager(t), IndexQueueOptions{
			BatchSize: 5,
		})
		require.NoError(t, err)
		defer q.Close()

		for i := uint64(0); i < 101; i++ {
			pushVector(t, ctx, q, i+1, []float32{1, 2, 3})
		}

		time.Sleep(100 * time.Millisecond)
		require.EqualValues(t, 101, q.Size())
		close(closeCh)
	})

	t.Run("deletion", func(t *testing.T) {
		var idx mockBatchIndexer
		var count int32
		indexingDone := make(chan struct{})
		idx.addBatchFn = func(id []uint64, vector [][]float32) error {
			if atomic.AddInt32(&count, 1) == 5 {
				close(indexingDone)
			}

			return nil
		}

		q, err := NewIndexQueue("1", new(mockShard), &idx, startWorker(t), newCheckpointManager(t), IndexQueueOptions{
			BatchSize:     4,
			IndexInterval: 100 * time.Millisecond,
		})
		require.NoError(t, err)
		defer q.Close()

		for i := uint64(0); i < 20; i++ {
			pushVector(t, ctx, q, i, []float32{1, 2, 3})
		}

		err = q.Delete(5, 10, 15)
		require.NoError(t, err)

		wait := waitForUpdate(q)
		<-indexingDone

		// wait for the checkpoint file to be written to disk
		wait()

		// check what has been indexed
		require.Equal(t, []uint64{0, 1, 2, 3, 4, 6, 7, 8, 9, 11, 12, 13, 14, 16, 17, 18, 19}, idx.IDs())

		// the "deleted" mask should be empty
		q.queue.deleted.Lock()
		require.Empty(t, q.queue.deleted.m)
		q.queue.deleted.Unlock()

		// now delete something that's already indexed
		err = q.Delete(0, 4, 8)
		require.NoError(t, err)

		// the "deleted" mask should still be empty
		q.queue.deleted.Lock()
		require.Empty(t, q.queue.deleted.m)
		q.queue.deleted.Unlock()

		// check what's in the index
		require.Equal(t, []uint64{1, 2, 3, 6, 7, 9, 11, 12, 13, 14, 16, 17, 18, 19}, idx.IDs())

		// delete something that's not indexed yet
		err = q.Delete(20, 21, 22)
		require.NoError(t, err)

		// the "deleted" mask should contain the deleted ids
		q.queue.deleted.Lock()
		var ids []int
		for id := range q.queue.deleted.m {
			ids = append(ids, int(id))
		}
		q.queue.deleted.Unlock()
		sort.Ints(ids)
		require.Equal(t, []int{20, 21, 22}, ids)
	})

	t.Run("brute force upper limit", func(t *testing.T) {
		var idx mockBatchIndexer

		q, err := NewIndexQueue("1", new(mockShard), &idx, startWorker(t), newCheckpointManager(t), IndexQueueOptions{
			BatchSize:             1000,
			BruteForceSearchLimit: 2,
		})
		require.NoError(t, err)
		defer q.Close()

		pushVector(t, ctx, q, 1, []float32{1, 2, 3})
		pushVector(t, ctx, q, 2, []float32{4, 5, 6})
		pushVector(t, ctx, q, 3, []float32{7, 8, 9})
		pushVector(t, ctx, q, 4, []float32{1, 2, 3})

		res, _, err := q.SearchByVector([]float32{7, 8, 9}, 2, nil)
		require.NoError(t, err)
		// despite having 4 vectors in the queue
		// only the first two are used for brute force search
		require.Equal(t, []uint64{2, 1}, res)
	})

	t.Run("stores a safe checkpoint", func(t *testing.T) {
		var idx mockBatchIndexer

		dir := t.TempDir()
		q, err := NewIndexQueue("1", new(mockShard), &idx, startWorker(t), newCheckpointManagerWithDir(t, dir), IndexQueueOptions{
			BatchSize:     5,
			IndexInterval: time.Hour,
		})
		require.NoError(t, err)
		defer q.Close()

		wait := waitForUpdate(q)
		writeIDs(q, 5, 7)  // [5, 6]
		writeIDs(q, 9, 13) // [5, 6, 9, 10, 11], [12]
		writeIDs(q, 0, 5)  // [5, 6, 9, 10, 11], [12, 0, 1, 2, 3], [4]
		time.Sleep(100 * time.Millisecond)
		before, err := q.checkpoints.Get("1")
		require.NoError(t, err)
		q.pushToWorkers(-1, false)
		// the checkpoint should be: 0, then 0
		// the cursor should not be updated
		wait(100 * time.Millisecond)
		after, err := q.checkpoints.Get("1")
		require.NoError(t, err)
		require.Equal(t, before, after)

		writeIDs(q, 15, 25) // [4, 15, 16, 17, 18], [19, 20, 21, 22, 23], [24]
		writeIDs(q, 30, 40) // [4, 15, 16, 17, 18], [19, 20, 21, 22, 23], [24, 30, 31, 32, 33], [34, 35, 36, 37, 38], [39]
		time.Sleep(100 * time.Millisecond)
		// the checkpoint should be: 0, then 4, then 14, then 29
		q.pushToWorkers(-1, false)
		// 0
		wait()
		// 4
		wait()
		// 14
		wait()
		// 29
		wait()
		v, err := q.checkpoints.Get("1")
		require.NoError(t, err)
		require.Equal(t, 29, int(v))
	})

	t.Run("stale vectors", func(t *testing.T) {
		var idx mockBatchIndexer
		closeCh := make(chan struct{})
		idx.addBatchFn = func(id []uint64, vector [][]float32) error {
			close(closeCh)
			return nil
		}

		q, err := NewIndexQueue("1", new(mockShard), &idx, startWorker(t), newCheckpointManager(t), IndexQueueOptions{
			BatchSize:     5,
			StaleTimeout:  100 * time.Millisecond,
			IndexInterval: 10 * time.Millisecond,
		})
		require.NoError(t, err)
		defer q.Close()

		for i := uint64(0); i < 3; i++ {
			pushVector(t, ctx, q, i+1, []float32{1, 2, 3})
		}

		select {
		case <-closeCh:
		case <-time.After(500 * time.Millisecond):
			t.Fatal("should have been indexed after 100ms")
		}

		require.EqualValues(t, []uint64{1, 2, 3}, idx.IDs())
	})

	t.Run("updates the shard state", func(t *testing.T) {
		var idx mockBatchIndexer
		indexed := make(chan struct{})
		idx.addBatchFn = func(id []uint64, vector [][]float32) error {
			close(indexed)
			return nil
		}

		updated := make(chan string)
		shard := mockShard{
			compareAndSwapStatusFn: func(old, new string) (storagestate.Status, error) {
				updated <- new
				return storagestate.Status(new), nil
			},
		}

		q, err := NewIndexQueue("1", &shard, &idx, startWorker(t), newCheckpointManager(t), IndexQueueOptions{
			BatchSize:     2,
			IndexInterval: 100 * time.Millisecond,
		})
		require.NoError(t, err)
		defer q.Close()

		for i := uint64(0); i < 2; i++ {
			pushVector(t, ctx, q, i+1, []float32{1, 2, 3})
		}

		select {
		case newState := <-updated:
			require.Equal(t, storagestate.StatusIndexing.String(), newState)
		case <-time.After(200 * time.Millisecond):
			t.Fatal("shard state should have been updated after 100ms")
		}

		select {
		case <-indexed:
		case <-time.After(200 * time.Millisecond):
			t.Fatal("should have been indexed after 100ms")
		}

		select {
		case newState := <-updated:
			require.Equal(t, storagestate.StatusReady.String(), newState)
		case <-time.After(200 * time.Millisecond):
			t.Fatal("shard state should have been updated after 100ms")
		}
	})

	t.Run("close waits for indexing to be done", func(t *testing.T) {
		var idx mockBatchIndexer
		var count int
		idx.addBatchFn = func(id []uint64, vector [][]float32) error {
			<-time.After(10 * time.Millisecond)
			count++
			return nil
		}

		q, err := NewIndexQueue("1", new(mockShard), &idx, startWorker(t), newCheckpointManager(t), IndexQueueOptions{
			BatchSize: 5,
		})
		require.NoError(t, err)
		defer q.Close()

		for i := uint64(0); i < 100; i++ {
			pushVector(t, ctx, q, i+1, []float32{1, 2, 3})
		}

		q.pushToWorkers(-1, false)
		q.Close()

		require.EqualValues(t, 20, count)
	})

	t.Run("cos: normalized the query vector", func(t *testing.T) {
		var idx mockBatchIndexer
		idx.distancerProvider = distancer.NewCosineDistanceProvider()

		q, err := NewIndexQueue("1", new(mockShard), &idx, startWorker(t), newCheckpointManager(t), IndexQueueOptions{
			BatchSize:     7, // 300 is not divisible by 7
			IndexInterval: 100 * time.Second,
		})
		require.NoError(t, err)
		defer q.Close()

		for i := uint64(0); i < 300; i++ {
			pushVector(t, ctx, q, i+1, randVector(1536))
		}

		q.pushToWorkers(-1, false)

		_, distances, err := q.SearchByVector(randVector(1536), 10, nil)
		require.NoError(t, err)

		// all distances should be between 0 and 1
		for _, dist := range distances {
			require.True(t, dist >= 0 && dist <= 1)
		}
	})

<<<<<<< HEAD
	t.Run("pause/resume indexing", func(t *testing.T) {
		var idx mockBatchIndexer
		called := make(chan struct{})
		idx.addBatchFn = func(id []uint64, vector [][]float32) error {
			called <- struct{}{}
			// simulate work
			<-time.After(100 * time.Millisecond)
			return nil
		}

		q, err := NewIndexQueue("1", new(mockShard), &idx, startWorker(t), newCheckpointManager(t), IndexQueueOptions{
			BatchSize:     2,
			IndexInterval: 10 * time.Millisecond,
		})
		require.NoError(t, err)
		defer q.Close()

		pushVector(t, ctx, q, 1, []float32{1, 2, 3})
		pushVector(t, ctx, q, 2, []float32{4, 5, 6})

		// batch indexed
		<-called

		// pause indexing: this will block until the batch is indexed
		q.pauseIndexing()

		// add more vectors
		pushVector(t, ctx, q, 3, []float32{7, 8, 9})
		pushVector(t, ctx, q, 4, []float32{1, 2, 3})

		// wait enough time to make sure the indexing is not happening
		<-time.After(200 * time.Millisecond)

		select {
		case <-called:
			t.Fatal("should not have been called")
		default:
		}

		// resume indexing
		q.resumeIndexing()

		// wait for the indexing to be done
		<-called
	})

	t.Run("compression", func(t *testing.T) {
		var idx mockBatchIndexer
		called := make(chan struct{})
		idx.shouldCompress = true
		idx.threshold = 4
		idx.alreadyIndexed = 6

		release := make(chan struct{})
		idx.onCompressionTurnedOn = func(callback func()) error {
			go func() {
				<-release
				callback()
			}()

			close(called)
=======
	t.Run("sending batch with deleted ids to worker", func(t *testing.T) {
		var idx mockBatchIndexer
		idx.addBatchFn = func(id []uint64, vector [][]float32) error {
			t.Fatal("should not have been called")
>>>>>>> 93ad38fd
			return nil
		}

		q, err := NewIndexQueue("1", new(mockShard), &idx, startWorker(t), newCheckpointManager(t), IndexQueueOptions{
			BatchSize:     2,
<<<<<<< HEAD
			IndexInterval: 10 * time.Millisecond,
=======
			IndexInterval: 100 * time.Second,
>>>>>>> 93ad38fd
		})
		require.NoError(t, err)
		defer q.Close()

<<<<<<< HEAD
		pushVector(t, ctx, q, 1, []float32{1, 2, 3})
		pushVector(t, ctx, q, 2, []float32{4, 5, 6})

		// compression requested
		<-called

		// indexing should be paused
		require.True(t, q.paused.Load())

		// release the compression
		idx.compressed = true
		close(release)

		// indexing should be resumed eventually
		time.Sleep(100 * time.Millisecond)
		require.False(t, q.paused.Load())

		indexed := make(chan struct{})
		idx.addBatchFn = func(id []uint64, vector [][]float32) error {
			close(indexed)
			return nil
		}

		// add more vectors
		pushVector(t, ctx, q, 3, []float32{7, 8, 9})
		pushVector(t, ctx, q, 4, []float32{1, 2, 3})

		// indexing should happen
		<-indexed
	})

	t.Run("compression does not occur at the indexing if async is enabled", func(t *testing.T) {
		vectors := [][]float32{{0, 1, 3, 4, 5, 6}, {0, 1, 3, 4, 5, 6}, {0, 1, 3, 4, 5, 6}}
		distancer := distancer.NewL2SquaredProvider()
		uc := ent.UserConfig{}
		uc.MaxConnections = 112
		uc.EFConstruction = 112
		uc.EF = 10
		uc.VectorCacheMaxObjects = 10e12
		index, _ := hnsw.New(
			hnsw.Config{
				RootPath:              t.TempDir(),
				ID:                    "recallbenchmark",
				MakeCommitLoggerThunk: hnsw.MakeNoopCommitLogger,
				DistanceProvider:      distancer,
				VectorForIDThunk: func(ctx context.Context, id uint64) ([]float32, error) {
					return vectors[int(id)], nil
				},
				TempVectorForIDThunk: func(ctx context.Context, id uint64, container *common.VectorSlice) ([]float32, error) {
					copy(container.Slice, vectors[int(id)])
					return container.Slice, nil
				},
			}, uc,
			cyclemanager.NewCallbackGroupNoop(), cyclemanager.NewCallbackGroupNoop(), cyclemanager.NewCallbackGroupNoop())
		defer index.Shutdown(context.Background())

		q, err := NewIndexQueue("1", new(mockShard), index, startWorker(t), newCheckpointManager(t), IndexQueueOptions{
			BatchSize:     2,
			IndexInterval: 10 * time.Millisecond,
		})
		require.NoError(t, err)
		defer q.Close()

		uc.PQ = ent.PQConfig{Enabled: true, Encoder: ent.PQEncoder{Type: "please break...", Distribution: "normal"}}
		err = index.UpdateUserConfig(uc, func() {})
		require.Nil(t, err)
=======
		pushVector(t, ctx, q, 0, []float32{1, 2, 3})
		pushVector(t, ctx, q, 1, []float32{1, 2, 3})

		err = q.Delete(0, 1)
		require.NoError(t, err)

		q.pushToWorkers(-1, true)
>>>>>>> 93ad38fd
	})
}

func BenchmarkPush(b *testing.B) {
	var idx mockBatchIndexer

	idx.addBatchFn = func(id []uint64, vector [][]float32) error {
		time.Sleep(1 * time.Second)
		return nil
	}

	q, err := NewIndexQueue("1", new(mockShard), &idx, startWorker(b), newCheckpointManager(b), IndexQueueOptions{
		BatchSize:     1000,
		IndexInterval: 1 * time.Millisecond,
	})
	require.NoError(b, err)
	defer q.Close()

	vecs := make([]vectorDescriptor, 100)
	for j := range vecs {
		vecs[j] = vectorDescriptor{
			id:     uint64(j),
			vector: []float32{1, 2, 3},
		}
	}

	b.ResetTimer()
	for i := 0; i < b.N; i++ {
		for j := 0; j < 100; j++ {
			err = q.Push(context.Background(), vecs...)
			require.NoError(b, err)
		}
	}
}

type mockShard struct {
	compareAndSwapStatusFn func(old, new string) (storagestate.Status, error)
}

func (m *mockShard) compareAndSwapStatus(old, new string) (storagestate.Status, error) {
	if m.compareAndSwapStatusFn == nil {
		return storagestate.Status(new), nil
	}

	return m.compareAndSwapStatusFn(old, new)
}

type mockBatchIndexer struct {
	sync.Mutex
	addBatchFn            func(id []uint64, vector [][]float32) error
	vectors               map[uint64][]float32
	containsNodeFn        func(id uint64) bool
	deleteFn              func(ids ...uint64) error
	distancerProvider     distancer.Provider
	shouldCompress        bool
	threshold             int
	compressed            bool
	alreadyIndexed        uint64
	onCompressionTurnedOn func(func()) error
}

func (m *mockBatchIndexer) AddBatch(ctx context.Context, ids []uint64, vector [][]float32) (err error) {
	m.Lock()
	defer m.Unlock()

	if m.addBatchFn != nil {
		err = m.addBatchFn(ids, vector)
	}

	if m.vectors == nil {
		m.vectors = make(map[uint64][]float32)
	}

	for i, id := range ids {
		m.vectors[id] = vector[i]
	}

	return
}

func (m *mockBatchIndexer) SearchByVector(vector []float32, k int, allowList helpers.AllowList) ([]uint64, []float32, error) {
	m.Lock()
	defer m.Unlock()

	results := newPqMaxPool(k).GetMax(k)

	if m.DistancerProvider().Type() == "cosine-dot" {
		vector = distancer.Normalize(vector)
	}

	for id, v := range m.vectors {
		// skip filtered data
		if allowList != nil && allowList.Contains(id) {
			continue
		}

		if m.DistancerProvider().Type() == "cosine-dot" {
			v = distancer.Normalize(v)
		}

		dist, _, err := m.DistanceBetweenVectors(vector, v)
		if err != nil {
			return nil, nil, err
		}

		if results.Len() < k || dist < results.Top().Dist {
			results.Insert(id, dist)
			for results.Len() > k {
				results.Pop()
			}
		}
	}
	var ids []uint64
	var distances []float32

	for i := k - 1; i >= 0; i-- {
		if results.Len() == 0 {
			break
		}
		element := results.Pop()
		ids = append(ids, element.ID)
		distances = append(distances, element.Dist)
	}

	return ids, distances, nil
}

func (m *mockBatchIndexer) SearchByVectorDistance(vector []float32, maxDistance float32, maxLimit int64, allowList helpers.AllowList) ([]uint64, []float32, error) {
	m.Lock()
	defer m.Unlock()

	results := newPqMaxPool(int(maxLimit)).GetMax(int(maxLimit))

	if m.DistancerProvider().Type() == "cosine-dot" {
		vector = distancer.Normalize(vector)
	}

	for id, v := range m.vectors {
		// skip filtered data
		if allowList != nil && allowList.Contains(id) {
			continue
		}

		if m.DistancerProvider().Type() == "cosine-dot" {
			v = distancer.Normalize(v)
		}

		dist, _, err := m.DistanceBetweenVectors(vector, v)
		if err != nil {
			return nil, nil, err
		}

		if dist > maxDistance {
			continue
		}

		if results.Len() < int(maxLimit) || dist < results.Top().Dist {
			results.Insert(id, dist)
			for results.Len() > int(maxLimit) {
				results.Pop()
			}
		}
	}
	var ids []uint64
	var distances []float32

	for i := maxLimit - 1; i >= 0; i-- {
		if results.Len() == 0 {
			break
		}
		element := results.Pop()
		ids = append(ids, element.ID)
		distances = append(distances, element.Dist)
	}

	return ids, distances, nil
}

func (m *mockBatchIndexer) DistanceBetweenVectors(x, y []float32) (float32, bool, error) {
	res := float32(0)
	for i := range x {
		diff := x[i] - y[i]
		res += diff * diff
	}
	return res, true, nil
}

func (m *mockBatchIndexer) ContainsNode(id uint64) bool {
	m.Lock()
	defer m.Unlock()
	if m.containsNodeFn != nil {
		return m.containsNodeFn(id)
	}

	_, ok := m.vectors[id]
	return ok
}

func (m *mockBatchIndexer) Delete(ids ...uint64) error {
	m.Lock()
	defer m.Unlock()
	if m.deleteFn != nil {
		return m.deleteFn(ids...)
	}

	for _, id := range ids {
		delete(m.vectors, id)
	}

	return nil
}

func (m *mockBatchIndexer) IDs() []uint64 {
	m.Lock()
	defer m.Unlock()

	ids := make([]uint64, 0, len(m.vectors))
	for id := range m.vectors {
		ids = append(ids, id)
	}

	sort.Slice(ids, func(i, j int) bool {
		return ids[i] < ids[j]
	})

	return ids
}

func (m *mockBatchIndexer) DistancerProvider() distancer.Provider {
	if m.distancerProvider == nil {
		return distancer.NewL2SquaredProvider()
	}

	return m.distancerProvider
}

func (m *mockBatchIndexer) ShouldCompress() (bool, int) {
	return m.shouldCompress, m.threshold
}

func (m *mockBatchIndexer) ShouldCompressFromConfig(config schema.VectorIndexConfig) (bool, int) {
	return false, 0
}

func (m *mockBatchIndexer) Compressed() bool {
	return m.compressed
}

func (m *mockBatchIndexer) AlreadyIndexed() uint64 {
	return m.alreadyIndexed
}

func (m *mockBatchIndexer) TurnOnCompression(callback func()) error {
	if m.onCompressionTurnedOn != nil {
		return m.onCompressionTurnedOn(callback)
	}

	return nil
}<|MERGE_RESOLUTION|>--- conflicted
+++ resolved
@@ -549,7 +549,6 @@
 		}
 	})
 
-<<<<<<< HEAD
 	t.Run("pause/resume indexing", func(t *testing.T) {
 		var idx mockBatchIndexer
 		called := make(chan struct{})
@@ -611,27 +610,16 @@
 			}()
 
 			close(called)
-=======
-	t.Run("sending batch with deleted ids to worker", func(t *testing.T) {
-		var idx mockBatchIndexer
-		idx.addBatchFn = func(id []uint64, vector [][]float32) error {
-			t.Fatal("should not have been called")
->>>>>>> 93ad38fd
 			return nil
 		}
 
 		q, err := NewIndexQueue("1", new(mockShard), &idx, startWorker(t), newCheckpointManager(t), IndexQueueOptions{
 			BatchSize:     2,
-<<<<<<< HEAD
 			IndexInterval: 10 * time.Millisecond,
-=======
-			IndexInterval: 100 * time.Second,
->>>>>>> 93ad38fd
-		})
-		require.NoError(t, err)
-		defer q.Close()
-
-<<<<<<< HEAD
+		})
+		require.NoError(t, err)
+		defer q.Close()
+
 		pushVector(t, ctx, q, 1, []float32{1, 2, 3})
 		pushVector(t, ctx, q, 2, []float32{4, 5, 6})
 
@@ -698,7 +686,22 @@
 		uc.PQ = ent.PQConfig{Enabled: true, Encoder: ent.PQEncoder{Type: "please break...", Distribution: "normal"}}
 		err = index.UpdateUserConfig(uc, func() {})
 		require.Nil(t, err)
-=======
+	})
+
+	t.Run("sending batch with deleted ids to worker", func(t *testing.T) {
+		var idx mockBatchIndexer
+		idx.addBatchFn = func(id []uint64, vector [][]float32) error {
+			t.Fatal("should not have been called")
+			return nil
+		}
+
+		q, err := NewIndexQueue("1", new(mockShard), &idx, startWorker(t), newCheckpointManager(t), IndexQueueOptions{
+			BatchSize:     2,
+			IndexInterval: 100 * time.Second,
+		})
+		require.NoError(t, err)
+		defer q.Close()
+
 		pushVector(t, ctx, q, 0, []float32{1, 2, 3})
 		pushVector(t, ctx, q, 1, []float32{1, 2, 3})
 
@@ -706,7 +709,6 @@
 		require.NoError(t, err)
 
 		q.pushToWorkers(-1, true)
->>>>>>> 93ad38fd
 	})
 }
 
