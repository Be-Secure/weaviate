--- conflicted
+++ resolved
@@ -35,16 +35,6 @@
 		if h.isEmpty() {
 			return errors.New("compress command cannot be executed before inserting some data")
 		}
-<<<<<<< HEAD
-=======
-		dims := int(h.dims)
-
-		if cfg.PQ.Segments <= 0 {
-			cfg.PQ.Segments = common.CalculateOptimalSegments(dims)
-			h.pqConfig.Segments = cfg.PQ.Segments
-		}
-
->>>>>>> 4c12b8d3
 		cleanData := make([][]float32, 0, len(data))
 		for i := range data {
 			// Rather than just taking the cache dump at face value, let's explicitly
@@ -76,7 +66,7 @@
 			dims := int(h.dims)
 
 			if cfg.PQ.Segments <= 0 {
-				cfg.PQ.Segments = h.calculateOptimalSegments(dims)
+				cfg.PQ.Segments = common.CalculateOptimalSegments(dims)
 				h.pqConfig.Segments = cfg.PQ.Segments
 			}
 
