--- conflicted
+++ resolved
@@ -77,7 +77,6 @@
 		if cfg.PQ.Enabled {
 			dims := int(h.dims)
 
-<<<<<<< HEAD
 			if cfg.PQ.Segments <= 0 {
 				cfg.PQ.Segments = h.calculateOptimalSegments(dims)
 				h.pqConfig.Segments = cfg.PQ.Segments
@@ -88,6 +87,7 @@
 				cfg.PQ, h.distancerProvider, dims, 1e12, h.logger, cleanData, h.store,
 				h.allocChecker)
 			if err != nil {
+				h.pqConfig.Enabled = false
 				return fmt.Errorf("compressing vectors: %w", err)
 			}
 		} else if cfg.SQ.Enabled {
@@ -96,17 +96,9 @@
 				h.distancerProvider, 1e12, h.logger, cleanData, h.store,
 				h.allocChecker)
 			if err != nil {
+				h.sqConfig.Enabled = false
 				return fmt.Errorf("compressing vectors: %w", err)
 			}
-=======
-		var err error
-		h.compressor, err = compressionhelpers.NewHNSWPQCompressor(
-			cfg.PQ, h.distancerProvider, dims, 1e12, h.logger, cleanData, h.store,
-			h.allocChecker)
-		if err != nil {
-			h.pqConfig.Enabled = false
-			return fmt.Errorf("compressing vectors: %w", err)
->>>>>>> b65f2624
 		}
 		h.compressor.PersistCompression(h.commitLog)
 	} else {
