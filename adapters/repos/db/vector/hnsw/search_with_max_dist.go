--- conflicted
+++ resolved
@@ -17,35 +17,23 @@
 	"github.com/pkg/errors"
 	"github.com/weaviate/weaviate/adapters/repos/db/helpers"
 	"github.com/weaviate/weaviate/adapters/repos/db/priorityqueue"
-<<<<<<< HEAD
 	"github.com/weaviate/weaviate/adapters/repos/db/vector/compressionhelpers"
-=======
 	"github.com/weaviate/weaviate/entities/storobj"
->>>>>>> 26914eed
 )
 
 func (h *hnsw) KnnSearchByVectorMaxDist(searchVec []float32, dist float32,
 	ef int, allowList helpers.AllowList,
 ) ([]uint64, error) {
 	entryPointID := h.entryPointID
-<<<<<<< HEAD
 	var compressorDistancer compressionhelpers.CompressorDistancer
 	if h.compressed.Load() {
 		var returnFn compressionhelpers.ReturnDistancerFn
 		compressorDistancer, returnFn = h.compressor.NewDistancer(searchVec)
 		defer returnFn()
 	}
-	entryPointDistance, ok, err := h.distToNode(compressorDistancer, entryPointID, searchVec)
-	if err != nil {
-		return nil, errors.Wrap(err, "knn search: distance between entrypoint and query node")
-	}
-
-	if !ok {
-=======
-	entryPointDistance, err := h.distBetweenNodeAndVec(entryPointID, searchVec)
+	entryPointDistance, err := h.distToNode(compressorDistancer, entryPointID, searchVec)
 	var e storobj.ErrNotFound
 	if err != nil && errors.As(err, &e) {
->>>>>>> 26914eed
 		return nil, fmt.Errorf("entrypoint was deleted in the object store, " +
 			"it has been flagged for cleanup and should be fixed in the next cleanup cycle")
 	}
