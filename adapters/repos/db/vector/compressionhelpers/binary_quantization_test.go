//                           _       _
// __      _____  __ ___   ___  __ _| |_ ___
// \ \ /\ / / _ \/ _` \ \ / / |/ _` | __/ _ \
//  \ V  V /  __/ (_| |\ V /| | (_| | ||  __/
//   \_/\_/ \___|\__,_| \_/ |_|\__,_|\__\___|
//
//  Copyright © 2016 - 2024 Weaviate B.V. All rights reserved.
//
//  CONTACT: hello@weaviate.io
//

package compressionhelpers_test

import (
	"fmt"
	"sync"
	"testing"
	"time"

	"github.com/sirupsen/logrus/hooks/test"

	"github.com/stretchr/testify/assert"
	"github.com/weaviate/weaviate/adapters/repos/db/priorityqueue"
	"github.com/weaviate/weaviate/adapters/repos/db/vector/compressionhelpers"
	"github.com/weaviate/weaviate/adapters/repos/db/vector/hnsw/distancer"
	testinghelpers "github.com/weaviate/weaviate/adapters/repos/db/vector/testinghelpers"
)

var logger, _ = test.NewNullLogger()

func TestBinaryQuantizerRecall(t *testing.T) {
	k := 10
	distanceProvider := distancer.NewCosineDistanceProvider()
	vectors, queryVecs := testinghelpers.RandomVecs(10_000, 100, 1536)
	compressionhelpers.Concurrently(logger, uint64(len(vectors)), func(i uint64) {
		vectors[i] = distancer.Normalize(vectors[i])
	})
	compressionhelpers.Concurrently(logger, uint64(len(queryVecs)), func(i uint64) {
		queryVecs[i] = distancer.Normalize(queryVecs[i])
	})
	bq := compressionhelpers.NewBinaryQuantizer(nil)

	codes := make([][]uint64, len(vectors))
	compressionhelpers.Concurrently(logger, uint64(len(vectors)), func(i uint64) {
		codes[i] = bq.Encode(vectors[i])
	})
	neighbors := make([][]uint64, len(queryVecs))
<<<<<<< HEAD
	compressionhelpers.Concurrently(logger, uint64(len(queryVecs)), func(i uint64) {
		neighbors[i], _ = testinghelpers.BruteForce(logger, vectors, queryVecs[i], k, func(f1, f2 []float32) float32 {
			d, _, _ := distanceProvider.SingleDist(f1, f2)
=======
	compressionhelpers.Concurrently(uint64(len(queryVecs)), func(i uint64) {
		neighbors[i], _ = testinghelpers.BruteForce(vectors, queryVecs[i], k, func(f1, f2 []float32) float32 {
			d, _ := distanceProvider.SingleDist(f1, f2)
>>>>>>> 46552b03
			return d
		})
	})
	correctedK := 200
	hits := uint64(0)
	mutex := sync.Mutex{}
	duration := time.Duration(0)
	compressionhelpers.Concurrently(logger, uint64(len(queryVecs)), func(i uint64) {
		before := time.Now()
		query := bq.Encode(queryVecs[i])
		heap := priorityqueue.NewMax[any](correctedK)
		for j := range codes {
			d, _ := bq.DistanceBetweenCompressedVectors(codes[j], query)
			if heap.Len() < correctedK || heap.Top().Dist > d {
				if heap.Len() == correctedK {
					heap.Pop()
				}
				heap.Insert(uint64(j), d)
			}
		}
		ids := make([]uint64, correctedK)
		for j := range ids {
			ids[j] = heap.Pop().ID
		}
		mutex.Lock()
		duration += time.Since(before)
		hits += testinghelpers.MatchesInLists(neighbors[i][:k], ids)
		mutex.Unlock()
	})
	recall := float32(hits) / float32(k*len(queryVecs))
	latency := float32(duration.Microseconds()) / float32(len(queryVecs))
	fmt.Println(recall, latency)
	assert.True(t, recall > 0.7)
}

func TestBinaryQuantizerChecksSize(t *testing.T) {
	bq := compressionhelpers.NewBinaryQuantizer(nil)
	_, err := bq.DistanceBetweenCompressedVectors(make([]uint64, 3), make([]uint64, 4))
	assert.NotNil(t, err)
}<|MERGE_RESOLUTION|>--- conflicted
+++ resolved
@@ -45,15 +45,9 @@
 		codes[i] = bq.Encode(vectors[i])
 	})
 	neighbors := make([][]uint64, len(queryVecs))
-<<<<<<< HEAD
 	compressionhelpers.Concurrently(logger, uint64(len(queryVecs)), func(i uint64) {
 		neighbors[i], _ = testinghelpers.BruteForce(logger, vectors, queryVecs[i], k, func(f1, f2 []float32) float32 {
-			d, _, _ := distanceProvider.SingleDist(f1, f2)
-=======
-	compressionhelpers.Concurrently(uint64(len(queryVecs)), func(i uint64) {
-		neighbors[i], _ = testinghelpers.BruteForce(vectors, queryVecs[i], k, func(f1, f2 []float32) float32 {
 			d, _ := distanceProvider.SingleDist(f1, f2)
->>>>>>> 46552b03
 			return d
 		})
 	})
