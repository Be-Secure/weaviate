//                           _       _
// __      _____  __ ___   ___  __ _| |_ ___
// \ \ /\ / / _ \/ _` \ \ / / |/ _` | __/ _ \
//  \ V  V /  __/ (_| |\ V /| | (_| | ||  __/
//   \_/\_/ \___|\__,_| \_/ |_|\__,_|\__\___|
//
//  Copyright © 2016 - 2024 Weaviate B.V. All rights reserved.
//
//  CONTACT: hello@weaviate.io
//

package roaringsetrange

import (
	"fmt"
	"io"

	"github.com/weaviate/weaviate/adapters/repos/db/compactor"

	"github.com/pkg/errors"
	"github.com/prometheus/client_golang/prometheus"
	"github.com/weaviate/sroar"
	"github.com/weaviate/weaviate/adapters/repos/db/lsmkv/segmentindex"
	"github.com/weaviate/weaviate/adapters/repos/db/roaringset"
	"github.com/weaviate/weaviate/entities/concurrency"
	"github.com/weaviate/weaviate/entities/diskio"
	"github.com/weaviate/weaviate/usecases/monitoring"
)

// Compactor takes in a left and a right segment and merges them into a single
// segment. The input segments are represented by cursors without their
// respective segmentindexes. A new segmentindex is built from the merged nodes
// without taking the old indexes into account at all.
//
// The left segment must precede the right one in its creation time, as the
// compactor applies latest-takes-presence rules when there is a conflict.
//
// # Merging independent key/value pairs
//
// The new segment's nodes will be in sorted fashion (this is a requirement for
// the segment index and segment cursors to function). To achieve a sorted end
// result, the Compactor goes over both input cursors simultaneously and always
// works on the smaller of the two keys. After a key/value pair has been added
// to the output only the input cursor that provided the pair is advanced.
//
// # Merging key/value pairs with identical keys
//
// When both segment have a key/value pair with an overlapping key, the value
// has to be merged. The merge logic is not part of the compactor itself.
// Instead it makes use of [BitmapLayers.Merge].
//
// # Exit Criterium
//
// When both cursors no longer return values, all key/value pairs are
// considered compacted. The compactor then deals with metadata.
//
// # Index and Header metadata
//
// Once the key/value pairs have been compacted, the input writer is rewinded
// to be able to write the header metadata at the beginning of the file
// Because of this, the input writer must be an [io.WriteSeeker],
// such as [*os.File].
//
// The level of the resulting segment is the input level increased by one.
// Levels help the "eligible for compaction" cycle to find suitable compaction
// pairs.
type Compactor struct {
	left, right  SegmentCursor
	currentLevel uint16
	// Tells if deletions or keys without corresponding values
	// can be removed from merged segment.
	// (left segment is root (1st) one, keepTombstones is off for bucket)
	cleanupDeletions         bool
	enableChecksumValidation bool

	w    io.WriteSeeker
	bufw compactor.Writer
	mw   *compactor.MemoryWriter
}

// NewCompactor from left (older) and right (newer) seeker. See [Compactor] for
// an explanation of what goes on under the hood, and why the input
// requirements are the way they are.
func NewCompactor(w io.WriteSeeker, left, right SegmentCursor,
	level uint16, cleanupDeletions bool, enableChecksumValidation bool, maxNewFileSize int64,
) *Compactor {
	observeWrite := monitoring.GetMetrics().FileIOWrites.With(prometheus.Labels{
		"operation": "compaction",
		"strategy":  "roaringsetrange",
	})
	writeCB := func(written int64) {
		observeWrite.Observe(float64(written))
	}
<<<<<<< HEAD
	writer, mw := compactor.NewWriter(diskio.NewMeteredWriter(w, writeCB), maxNewFileSize)
=======
	meteredW := diskio.NewMeteredWriter(w, writeCB)
	writer, mw := compactor.NewWriter(meteredW, maxNewFileSize)
>>>>>>> 8d9caf8e

	return &Compactor{
		left:                     left,
		right:                    right,
		w:                        meteredW,
		bufw:                     writer,
		mw:                       mw,
		currentLevel:             level,
		cleanupDeletions:         cleanupDeletions,
		enableChecksumValidation: enableChecksumValidation,
	}
}

// Do starts a compaction. See [Compactor] for an explanation of this process.
func (c *Compactor) Do() error {
	if err := c.init(); err != nil {
		return fmt.Errorf("init: %w", err)
	}

	segmentFile := segmentindex.NewSegmentFile(
		segmentindex.WithBufferedWriter(c.bufw),
		segmentindex.WithChecksumsDisabled(!c.enableChecksumValidation),
	)

	written, err := c.writeNodes(segmentFile)
	if err != nil {
		return fmt.Errorf("write keys: %w", err)
	}

	// flush buffered, so we can safely seek on underlying writer
	if c.mw == nil {
		if err := c.bufw.Flush(); err != nil {
			return fmt.Errorf("flush buffered: %w", err)
		}
	}

	dataEnd := segmentindex.HeaderSize + uint64(written)
	version := segmentindex.ChooseHeaderVersion(c.enableChecksumValidation)
	if err := compactor.WriteHeader(c.mw, c.w, c.bufw, segmentFile, c.currentLevel, version,
		0, dataEnd, segmentindex.StrategyRoaringSetRange); err != nil {
		return errors.Wrap(err, "write header")
	}

	if _, err := segmentFile.WriteChecksum(); err != nil {
		return fmt.Errorf("write compactorRoaringSetRange segment checksum: %w", err)
	}

	return nil
}

func (c *Compactor) init() error {
	// write a dummy header, we don't know the contents of the actual header yet,
	// we will seek to the beginning and overwrite the actual header at the very
	// end

	if _, err := c.bufw.Write(make([]byte, segmentindex.HeaderSize)); err != nil {
		return errors.Wrap(err, "write empty header")
	}

	return nil
}

func (c *Compactor) writeNodes(f *segmentindex.SegmentFile) (int, error) {
	nc := &nodeCompactor{
		left:             c.left,
		right:            c.right,
		bufw:             f.BodyWriter(),
		cleanupDeletions: c.cleanupDeletions,
		emptyBitmap:      sroar.NewBitmap(),
	}

	if err := nc.loopThroughKeys(); err != nil {
		return 0, err
	}

	return nc.written, nil
}

// nodeCompactor is a helper type to improve the code structure of merging
// nodes in a compaction
type nodeCompactor struct {
	left, right SegmentCursor
	bufw        io.Writer
	written     int

	cleanupDeletions              bool
	emptyBitmap                   *sroar.Bitmap
	deletionsLeft, deletionsRight *sroar.Bitmap
}

func (nc *nodeCompactor) loopThroughKeys() error {
	keyLeft, layerLeft, okLeft := nc.left.First()
	keyRight, layerRight, okRight := nc.right.First()

	if okLeft && keyLeft != 0 {
		return fmt.Errorf("left segment: missing key 0 (non-null bitmap)")
	}
	if okRight && keyRight != 0 {
		return fmt.Errorf("right segment: missing key 0 (non-null bitmap)")
	}

	// both segments empty
	if !okLeft && !okRight {
		return nil
	}

	// left segment empty, take right
	if !okLeft {
		for ; okRight; keyRight, layerRight, okRight = nc.right.Next() {
			if err := nc.writeLayer(keyRight, layerRight); err != nil {
				return fmt.Errorf("right segment: %w", err)
			}
		}
		return nil
	}

	// right segment empty, take left
	if !okRight {
		for ; okLeft; keyLeft, layerLeft, okLeft = nc.left.Next() {
			if err := nc.writeLayer(keyLeft, layerLeft); err != nil {
				return fmt.Errorf("left segment: %w", err)
			}
		}
		return nil
	}

	// both segments, merge
	//
	// bitmaps' cloning is necessary for both types of cursors: mmap and pread
	// (pread cursor use buffers to read entire nodes from file, therefore nodes already read
	// are later overwritten with nodes being read later)
	nc.deletionsLeft = nc.emptyBitmap
	if !layerLeft.Deletions.IsEmpty() {
		nc.deletionsLeft = layerLeft.Deletions.Clone()
	}
	nc.deletionsRight = nc.emptyBitmap
	if !layerRight.Deletions.IsEmpty() {
		nc.deletionsRight = layerRight.Deletions.Clone()
	}

	for okLeft || okRight {
		if okLeft && (!okRight || keyLeft < keyRight) {
			// merge left
			merged := nc.mergeLayers(keyLeft, layerLeft.Additions, nc.emptyBitmap)
			if err := nc.writeLayer(keyLeft, merged); err != nil {
				return fmt.Errorf("left segment merge: %w", err)
			}
			keyLeft, layerLeft, okLeft = nc.left.Next()
		} else if okRight && (!okLeft || keyLeft > keyRight) {
			// merge right
			merged := nc.mergeLayers(keyRight, nc.emptyBitmap, layerRight.Additions)
			if err := nc.writeLayer(keyRight, merged); err != nil {
				return fmt.Errorf("right segment merge: %w", err)
			}
			keyRight, layerRight, okRight = nc.right.Next()
		} else {
			// merge both
			merged := nc.mergeLayers(keyLeft, layerLeft.Additions, layerRight.Additions)
			if err := nc.writeLayer(keyLeft, merged); err != nil {
				return fmt.Errorf("both segments merge: %w", err)
			}
			keyLeft, layerLeft, okLeft = nc.left.Next()
			keyRight, layerRight, okRight = nc.right.Next()
		}
	}
	return nil
}

func (nc *nodeCompactor) mergeLayers(key uint8, additionsLeft, additionsRight *sroar.Bitmap,
) roaringset.BitmapLayer {
	// bitmaps' cloning is necessary for both types of cursors: mmap and pread
	// (pread cursor use buffers to read entire nodes from file, therefore nodes already read
	// are later overwritten with nodes being read later)
	additions := additionsLeft.Clone()
	additions.AndNotConc(nc.deletionsRight, concurrency.SROAR_MERGE)
	additions.OrConc(additionsRight, concurrency.SROAR_MERGE)

	var deletions *sroar.Bitmap
	if key == 0 {
		deletions = nc.deletionsLeft.Clone()
		deletions.OrConc(nc.deletionsRight, concurrency.SROAR_MERGE)
	}

	return roaringset.BitmapLayer{Additions: additions, Deletions: deletions}
}

func (nc *nodeCompactor) writeLayer(key uint8, layer roaringset.BitmapLayer) error {
	if cleanLayer, skip := nc.cleanupLayer(key, layer); !skip {
		sn, err := NewSegmentNode(key, cleanLayer.Additions, cleanLayer.Deletions)
		if err != nil {
			return fmt.Errorf("new segment node for key %d: %w", key, err)
		}

		n, err := nc.bufw.Write(sn.ToBuffer())
		if err != nil {
			return fmt.Errorf("write segment node for key %d: %w", key, err)
		}

		nc.written += n
	}
	return nil
}

func (nc *nodeCompactor) cleanupLayer(key uint8, layer roaringset.BitmapLayer) (roaringset.BitmapLayer, bool) {
	var additions, deletions *sroar.Bitmap

	if layer.Additions.IsEmpty() {
		if key != 0 || nc.cleanupDeletions || layer.Deletions.IsEmpty() {
			return roaringset.BitmapLayer{}, true
		}

		additions = nc.emptyBitmap
		deletions = roaringset.Condense(layer.Deletions)
	} else {
		additions = roaringset.Condense(layer.Additions)
		deletions = nil

		if key == 0 {
			if nc.cleanupDeletions || layer.Deletions.IsEmpty() {
				deletions = nc.emptyBitmap
			} else {
				deletions = roaringset.Condense(layer.Deletions)
			}
		}
	}

	return roaringset.BitmapLayer{Additions: additions, Deletions: deletions}, false
}<|MERGE_RESOLUTION|>--- conflicted
+++ resolved
@@ -82,7 +82,7 @@
 // an explanation of what goes on under the hood, and why the input
 // requirements are the way they are.
 func NewCompactor(w io.WriteSeeker, left, right SegmentCursor,
-	level uint16, cleanupDeletions bool, enableChecksumValidation bool, maxNewFileSize int64,
+	level uint16, cleanupDeletions bool, enableChecksumValidation bool, expectedSize int64,
 ) *Compactor {
 	observeWrite := monitoring.GetMetrics().FileIOWrites.With(prometheus.Labels{
 		"operation": "compaction",
@@ -91,12 +91,8 @@
 	writeCB := func(written int64) {
 		observeWrite.Observe(float64(written))
 	}
-<<<<<<< HEAD
-	writer, mw := compactor.NewWriter(diskio.NewMeteredWriter(w, writeCB), maxNewFileSize)
-=======
 	meteredW := diskio.NewMeteredWriter(w, writeCB)
-	writer, mw := compactor.NewWriter(meteredW, maxNewFileSize)
->>>>>>> 8d9caf8e
+	writer, mw := compactor.NewWriter(meteredW, expectedSize)
 
 	return &Compactor{
 		left:                     left,
