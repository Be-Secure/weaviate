//                           _       _
// __      _____  __ ___   ___  __ _| |_ ___
// \ \ /\ / / _ \/ _` \ \ / / |/ _` | __/ _ \
//  \ V  V /  __/ (_| |\ V /| | (_| | ||  __/
//   \_/\_/ \___|\__,_| \_/ |_|\__,_|\__\___|
//
//  Copyright © 2016 - 2023 Weaviate B.V. All rights reserved.
//
//  CONTACT: hello@weaviate.io
//

package inverted

import (
	"context"
	"fmt"

	"github.com/go-openapi/strfmt"
	"github.com/pkg/errors"
	"github.com/sirupsen/logrus"
	"github.com/weaviate/weaviate/entities/additional"
	"github.com/weaviate/weaviate/entities/dto"
	"github.com/weaviate/weaviate/entities/filters"
	"github.com/weaviate/weaviate/entities/models"
	"github.com/weaviate/weaviate/entities/schema/crossref"
	"github.com/weaviate/weaviate/entities/search"
)

// a helper tool to extract the uuid beacon for any matching reference
type refFilterExtractor struct {
	logger        logrus.FieldLogger
	classSearcher ClassSearcher
	filter        *filters.Clause
	property      *models.Property
<<<<<<< HEAD
	limit         int64
=======
	tenant        string
>>>>>>> c32673f4
}

// ClassSearcher is anything that allows a root-level ClassSearch
type ClassSearcher interface {
	Search(ctx context.Context,
		params dto.GetParams) ([]search.Result, error)
	GetQueryMaximumResults() int
}

func newRefFilterExtractor(logger logrus.FieldLogger, classSearcher ClassSearcher,
<<<<<<< HEAD
	filter *filters.Clause, property *models.Property, limit int64,
=======
	filter *filters.Clause, property *models.Property, tenant string,
>>>>>>> c32673f4
) *refFilterExtractor {
	return &refFilterExtractor{
		logger:        logger,
		classSearcher: classSearcher,
		filter:        filter,
		property:      property,
<<<<<<< HEAD
		limit:         limit,
=======
		tenant:        tenant,
>>>>>>> c32673f4
	}
}

func (r *refFilterExtractor) Do(ctx context.Context) (*propValuePair, error) {
	if err := r.validate(); err != nil {
		return nil, errors.Wrap(err, "invalid usage")
	}

	ids, err := r.fetchIDs(ctx)
	if err != nil {
		return nil, errors.Wrap(err, "nested request to fetch matching IDs")
	}

	if len(ids) > r.classSearcher.GetQueryMaximumResults() {
		r.logger.
			WithField("nested_reference_results", len(ids)).
			WithField("query_maximum_results", r.classSearcher.GetQueryMaximumResults()).
			Warnf("Number of found nested reference results exceeds configured QUERY_MAXIMUM_RESULTS. " +
				"This may result in search performance degradation or even out of memory errors.")
	}

	return r.resultsToPropValuePairs(ids)
}

func (r *refFilterExtractor) paramsForNestedRequest() (dto.GetParams, error) {
	return dto.GetParams{
		Filters:   r.innerFilter(),
		ClassName: r.filter.On.Child.Class.String(),
		Pagination: &filters.Pagination{
			Offset: 0,
			// Limit can be set to dynamically with QUERY_NESTED_CROSS_REFERENCE_LIMIT
			Limit: int(r.limit),
		},
		// set this to indicate that this is a sub-query, so we do not need
		// to perform the same search limits cutoff check that we do with
		// the root query
		AdditionalProperties: additional.Properties{ReferenceQuery: true},
		Tenant:               r.tenant,
	}, nil
}

func (r *refFilterExtractor) innerFilter() *filters.LocalFilter {
	return &filters.LocalFilter{
		Root: &filters.Clause{
			Operator: r.filter.Operator,
			On:       r.filter.On.Child,
			Value:    r.filter.Value,
		},
	}
}

type classUUIDPair struct {
	class string
	id    strfmt.UUID
}

func (r *refFilterExtractor) fetchIDs(ctx context.Context) ([]classUUIDPair, error) {
	params, err := r.paramsForNestedRequest()
	if err != nil {
		return nil, err
	}

	res, err := r.classSearcher.Search(ctx, params)
	if err != nil {
		return nil, err
	}

	out := make([]classUUIDPair, len(res))
	for i, elem := range res {
		out[i] = classUUIDPair{class: elem.ClassName, id: elem.ID}
	}

	return out, nil
}

func (r *refFilterExtractor) resultsToPropValuePairs(ids []classUUIDPair,
) (*propValuePair, error) {
	switch len(ids) {
	case 0:
		return r.emptyPropValuePair(), nil
	case 1:
		return r.backwardCompatibleIDToPropValuePair(ids[0])
	default:
		return r.chainedIDsToPropValuePair(ids)
	}
}

func (r *refFilterExtractor) emptyPropValuePair() *propValuePair {
	return &propValuePair{
		prop:               r.property.Name,
		value:              nil,
		operator:           filters.OperatorEqual,
		hasFilterableIndex: HasFilterableIndex(r.property),
		hasSearchableIndex: HasSearchableIndex(r.property),
	}
}

// Because we still support the old beacon format that did not include the
// class yet, we cannot be sure about which format we will find in the
// database. Typically we would now build a filter, such as value==beacon.
// However, this beacon would either have the old format or the new format.
// Depending on which format was used during importing, one would match and the
// other wouldn't.
//
// As a workaround we can use an OR filter to allow both, such as
// ( value==beacon_old_format OR value==beacon_new_format )
func (r *refFilterExtractor) backwardCompatibleIDToPropValuePair(p classUUIDPair) (*propValuePair, error) {
	// this workaround is already implemented in the chained ID case, so we can
	// simply pass it through:
	return r.chainedIDsToPropValuePair([]classUUIDPair{p})
}

func (r *refFilterExtractor) idToPropValuePairWithValue(v []byte,
	hasFilterableIndex, hasSearchableIndex bool,
) (*propValuePair, error) {
	return &propValuePair{
		prop:               r.property.Name,
		value:              v,
		operator:           filters.OperatorEqual,
		hasFilterableIndex: hasFilterableIndex,
		hasSearchableIndex: hasSearchableIndex,
	}, nil
}

// chain multiple alternatives using an OR operator
func (r *refFilterExtractor) chainedIDsToPropValuePair(ids []classUUIDPair) (*propValuePair, error) {
	hasFilterableIndex := HasFilterableIndex(r.property)
	hasSearchableIndex := HasSearchableIndex(r.property)

	children, err := r.idsToPropValuePairs(ids, hasFilterableIndex, hasSearchableIndex)
	if err != nil {
		return nil, err
	}

	return &propValuePair{
		prop:               r.property.Name,
		operator:           filters.OperatorOr,
		children:           children,
		hasFilterableIndex: hasFilterableIndex,
		hasSearchableIndex: hasSearchableIndex,
	}, nil
}

// Use both new format with class name in the beacon, as well as the old
// format. Since the results will be OR'ed anyway, this is safe todo.
//
// The additional lookups and OR-merge operations have a cost, therefore this
// backward-compatible logic should be removed, as soon as we can be sure that
// no more class-less beacons exist. Most likely this will be the case with the
// next breaking change, such as v2.0.0.
func (r *refFilterExtractor) idsToPropValuePairs(ids []classUUIDPair,
	hasFilterableIndex, hasSearchableIndex bool,
) ([]*propValuePair, error) {
	// This makes it safe to access the first element later on without further
	// checks
	if len(ids) == 0 {
		return nil, nil
	}

	out := make([]*propValuePair, len(ids)*2)
	bb := crossref.NewBulkBuilderWithEstimates(len(ids)*2, ids[0].class, 1.25)
	for i, id := range ids {
		// future-proof way
		pv, err := r.idToPropValuePairWithValue(bb.ClassAndID(id.class, id.id), hasFilterableIndex, hasSearchableIndex)
		if err != nil {
			return nil, err
		}

		out[i*2] = pv

		// backward-compatible way
		pv, err = r.idToPropValuePairWithValue(bb.LegacyIDOnly(id.id), hasFilterableIndex, hasSearchableIndex)
		if err != nil {
			return nil, err
		}

		out[(i*2)+1] = pv
	}

	if r.limit < int64(len(out)) {
		out = out[:r.limit]
	}
	return out, nil
}

func (r *refFilterExtractor) validate() error {
	if len(r.filter.On.Slice())%2 != 1 {
		return fmt.Errorf("path must have an odd number of segments")
	}

	return nil
}<|MERGE_RESOLUTION|>--- conflicted
+++ resolved
@@ -32,11 +32,8 @@
 	classSearcher ClassSearcher
 	filter        *filters.Clause
 	property      *models.Property
-<<<<<<< HEAD
+	tenant        string
 	limit         int64
-=======
-	tenant        string
->>>>>>> c32673f4
 }
 
 // ClassSearcher is anything that allows a root-level ClassSearch
@@ -47,22 +44,15 @@
 }
 
 func newRefFilterExtractor(logger logrus.FieldLogger, classSearcher ClassSearcher,
-<<<<<<< HEAD
-	filter *filters.Clause, property *models.Property, limit int64,
-=======
-	filter *filters.Clause, property *models.Property, tenant string,
->>>>>>> c32673f4
+	filter *filters.Clause, property *models.Property, tenant string, limit int64,
 ) *refFilterExtractor {
 	return &refFilterExtractor{
 		logger:        logger,
 		classSearcher: classSearcher,
 		filter:        filter,
 		property:      property,
-<<<<<<< HEAD
+		tenant:        tenant,
 		limit:         limit,
-=======
-		tenant:        tenant,
->>>>>>> c32673f4
 	}
 }
 
