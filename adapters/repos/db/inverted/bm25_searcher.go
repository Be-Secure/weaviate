--- conflicted
+++ resolved
@@ -22,24 +22,20 @@
 	"strings"
 	"sync"
 
+	"github.com/pkg/errors"
+	"github.com/sirupsen/logrus"
+	"github.com/weaviate/sroar"
+	"github.com/weaviate/weaviate/adapters/repos/db/helpers"
 	"github.com/weaviate/weaviate/adapters/repos/db/inverted/stopwords"
-	"golang.org/x/sync/errgroup"
-
-	"github.com/weaviate/sroar"
+	"github.com/weaviate/weaviate/adapters/repos/db/lsmkv"
 	"github.com/weaviate/weaviate/adapters/repos/db/priorityqueue"
-
+	"github.com/weaviate/weaviate/adapters/repos/db/propertyspecific"
 	"github.com/weaviate/weaviate/entities/inverted"
 	"github.com/weaviate/weaviate/entities/models"
-
-	"github.com/pkg/errors"
-	"github.com/sirupsen/logrus"
-
-	"github.com/weaviate/weaviate/adapters/repos/db/helpers"
-	"github.com/weaviate/weaviate/adapters/repos/db/lsmkv"
-	"github.com/weaviate/weaviate/adapters/repos/db/propertyspecific"
 	"github.com/weaviate/weaviate/entities/schema"
 	"github.com/weaviate/weaviate/entities/searchparams"
 	"github.com/weaviate/weaviate/entities/storobj"
+	"golang.org/x/sync/errgroup"
 )
 
 type BM25Searcher struct {
@@ -74,7 +70,9 @@
 	}
 }
 
-func (b *BM25Searcher) BM25F(ctx context.Context, filterDocIds helpers.AllowList, className schema.ClassName, limit int, keywordRanking searchparams.KeywordRanking) ([]*storobj.Object, []float32, error) {
+func (b *BM25Searcher) BM25F(ctx context.Context, filterDocIds helpers.AllowList,
+	className schema.ClassName, limit int, keywordRanking searchparams.KeywordRanking,
+) ([]*storobj.Object, []float32, error) {
 	// WEAVIATE-471 - If a property is not searchable, return an error
 	for _, property := range keywordRanking.Properties {
 		if !PropertyHasSearchableIndex(b.schema.Objects, string(className), property) {
@@ -117,20 +115,24 @@
 	// Query is tokenized and respective properties are then searched for the search terms,
 	// results at the end are combined using WAND
 
+	queryTermsByTokenization := map[string][]string{}
+	duplicateBoostsByTokenization := map[string][]int{}
 	propNamesByTokenization := map[string][]string{}
 	propertyBoosts := make(map[string]float32, len(params.Properties))
 
 	for _, tokenization := range helpers.Tokenizations {
-<<<<<<< HEAD
-		queryTermsByTokenization[tokenization], duplicateBoostsByTokenization[tokenization] = helpers.TokenizeAndCountDuplicates(tokenization, params.Query)
+		queryTerms, dupBoosts := helpers.TokenizeAndCountDuplicates(tokenization, params.Query)
+		queryTermsByTokenization[tokenization] = queryTerms
+		duplicateBoostsByTokenization[tokenization] = dupBoosts
 
 		// stopword filtering for word tokenization
 		if tokenization == models.PropertyTokenizationWord {
-			queryTermsByTokenization[tokenization], duplicateBoostsByTokenization[tokenization] = b.removeStopwordsFromQueryTerms(queryTermsByTokenization[tokenization], duplicateBoostsByTokenization[tokenization], stopWordDetector)
-		}
-
-=======
->>>>>>> 85e19803
+			queryTerms, dupBoosts = b.removeStopwordsFromQueryTerms(queryTermsByTokenization[tokenization],
+				duplicateBoostsByTokenization[tokenization], stopWordDetector)
+			queryTermsByTokenization[tokenization] = queryTerms
+			duplicateBoostsByTokenization[tokenization] = dupBoosts
+		}
+
 		propNamesByTokenization[tokenization] = make([]string, 0)
 	}
 
@@ -177,11 +179,8 @@
 	var eg errgroup.Group
 	eg.SetLimit(_NUMCPU)
 
-<<<<<<< HEAD
-=======
 	var resultsLock sync.Mutex
 
->>>>>>> 85e19803
 	for _, tokenization := range helpers.Tokenizations {
 		propNames := propNamesByTokenization[tokenization]
 		if len(propNames) > 0 {
@@ -189,7 +188,8 @@
 
 			// stopword filtering for word tokenization
 			if tokenization == models.PropertyTokenizationWord {
-				queryTerms, duplicateBoosts = b.removeStopwordsFromQueryTerms(queryTerms, duplicateBoosts, stopWordDetector)
+				queryTerms, duplicateBoosts = b.removeStopwordsFromQueryTerms(
+					queryTerms, duplicateBoosts, stopWordDetector)
 			}
 
 			for i := range queryTerms {
@@ -243,7 +243,9 @@
 	return b.getTopKObjects(topKHeap, resultsOriginalOrder, indices, params.AdditionalExplanations)
 }
 
-func (b *BM25Searcher) removeStopwordsFromQueryTerms(queryTerms []string, duplicateBoost []int, detector *stopwords.Detector) ([]string, []int) {
+func (b *BM25Searcher) removeStopwordsFromQueryTerms(queryTerms []string,
+	duplicateBoost []int, detector *stopwords.Detector,
+) ([]string, []int) {
 	if detector == nil || len(queryTerms) == 0 {
 		return queryTerms, duplicateBoost
 	}
@@ -304,14 +306,16 @@
 				obj.Object.Additional = make(map[string]interface{})
 			}
 			for j, result := range results {
-				if termIndice, ok := indices[j][res.ID]; ok {
+				if termIndex, ok := indices[j][res.ID]; ok {
 					queryTerm := result.queryTerm
-					if len(result.data) <= termIndice {
-						b.logger.Warnf("Skipping object explanation in BM25: term indice %v is out of range for query term %v, length %d, id %v", termIndice, queryTerm, len(result.data), res.ID)
+					if len(result.data) <= termIndex {
+						b.logger.Warnf(
+							"Skipping object explanation in BM25: term index %v is out of range for query term %v, length %d, id %v",
+							termIndex, queryTerm, len(result.data), res.ID)
 						continue
 					}
-					obj.Object.Additional["BM25F_"+queryTerm+"_frequency"] = result.data[termIndice].frequency
-					obj.Object.Additional["BM25F_"+queryTerm+"_propLength"] = result.data[termIndice].propLength
+					obj.Object.Additional["BM25F_"+queryTerm+"_frequency"] = result.data[termIndex].frequency
+					obj.Object.Additional["BM25F_"+queryTerm+"_propLength"] = result.data[termIndex].propLength
 				}
 			}
 		}
@@ -348,7 +352,10 @@
 	}
 }
 
-func (b *BM25Searcher) createTerm(N float64, filterDocIds helpers.AllowList, query string, propertyNames []string, propertyBoosts map[string]float32, duplicateTextBoost int, additionalExplanations bool) (term, map[uint64]int, error) {
+func (b *BM25Searcher) createTerm(N float64, filterDocIds helpers.AllowList, query string,
+	propertyNames []string, propertyBoosts map[string]float32, duplicateTextBoost int,
+	additionalExplanations bool,
+) (term, map[uint64]int, error) {
 	termResult := term{queryTerm: query}
 	filteredDocIDs := sroar.NewBitmap() // to build the global n if there is a filter
 
