//                           _       _
// __      _____  __ ___   ___  __ _| |_ ___
// \ \ /\ / / _ \/ _` \ \ / / |/ _` | __/ _ \
//  \ V  V /  __/ (_| |\ V /| | (_| | ||  __/
//   \_/\_/ \___|\__,_| \_/ |_|\__,_|\__\___|
//
//  Copyright © 2016 - 2023 Weaviate B.V. All rights reserved.
//
//  CONTACT: hello@weaviate.io
//

package aggregator

import (
	"context"
	"fmt"

	"github.com/pkg/errors"
	"github.com/sirupsen/logrus"
	"github.com/weaviate/weaviate/adapters/repos/db/helpers"
	"github.com/weaviate/weaviate/adapters/repos/db/inverted"
	"github.com/weaviate/weaviate/adapters/repos/db/inverted/stopwords"
	"github.com/weaviate/weaviate/adapters/repos/db/lsmkv"
	"github.com/weaviate/weaviate/entities/aggregation"
	"github.com/weaviate/weaviate/entities/schema"
	schemaUC "github.com/weaviate/weaviate/usecases/schema"
)

type vectorIndex interface {
	SearchByVectorDistance(vector []float32, targetDistance float32, maxLimit int64,
		allowList helpers.AllowList) ([]uint64, []float32, error)
	SearchByVector(vector []float32, k int, allowList helpers.AllowList) ([]uint64, []float32, error)
}

type Aggregator struct {
	logger                 logrus.FieldLogger
	store                  *lsmkv.Store
	params                 aggregation.Params
	getSchema              schemaUC.SchemaGetter
	classSearcher          inverted.ClassSearcher // to support ref-filters
	deletedDocIDs          inverted.DeletedDocIDChecker
	vectorIndex            vectorIndex
	stopwords              stopwords.StopwordDetector
	shardVersion           uint16
	propLengths            *inverted.JsonPropertyLengthTracker
	isFallbackToSearchable inverted.IsFallbackToSearchable
<<<<<<< HEAD
	nestedCrossRefLimit    int64
=======
	tenant                 string
>>>>>>> 05f9fb12
}

func New(store *lsmkv.Store, params aggregation.Params,
	getSchema schemaUC.SchemaGetter, classSearcher inverted.ClassSearcher,
	deletedDocIDs inverted.DeletedDocIDChecker, stopwords stopwords.StopwordDetector,
	shardVersion uint16, vectorIndex vectorIndex, logger logrus.FieldLogger,
	propLengths *inverted.JsonPropertyLengthTracker, isFallbackToSearchable inverted.IsFallbackToSearchable,
<<<<<<< HEAD
	nestedCrossRefLimit int64,
=======
	tenant string,
>>>>>>> 05f9fb12
) *Aggregator {
	return &Aggregator{
		logger:                 logger,
		store:                  store,
		params:                 params,
		getSchema:              getSchema,
		classSearcher:          classSearcher,
		deletedDocIDs:          deletedDocIDs,
		stopwords:              stopwords,
		shardVersion:           shardVersion,
		vectorIndex:            vectorIndex,
		propLengths:            propLengths,
		isFallbackToSearchable: isFallbackToSearchable,
<<<<<<< HEAD
		nestedCrossRefLimit:    nestedCrossRefLimit,
=======
		tenant:                 tenant,
>>>>>>> 05f9fb12
	}
}

func (a *Aggregator) Do(ctx context.Context) (*aggregation.Result, error) {
	if a.params.GroupBy != nil {
		return newGroupedAggregator(a).Do(ctx)
	}

	if a.params.Filters != nil || len(a.params.SearchVector) > 0 || a.params.Hybrid != nil {
		return newFilteredAggregator(a).Do(ctx)
	}

	return newUnfilteredAggregator(a).Do(ctx)
}

func (a *Aggregator) aggTypeOfProperty(
	name schema.PropertyName,
) (aggregation.PropertyType, schema.DataType, error) {
	s := a.getSchema.GetSchemaSkipAuth()
	schemaProp, err := s.GetProperty(a.params.ClassName, name)
	if err != nil {
		return "", "", errors.Wrapf(err, "property %s", name)
	}

	if schema.IsRefDataType(schemaProp.DataType) {
		return aggregation.PropertyTypeReference, schema.DataTypeCRef, nil
	}

	dt := schema.DataType(schemaProp.DataType[0])
	switch dt {
	case schema.DataTypeInt, schema.DataTypeNumber, schema.DataTypeIntArray,
		schema.DataTypeNumberArray:
		return aggregation.PropertyTypeNumerical, dt, nil
	case schema.DataTypeBoolean, schema.DataTypeBooleanArray:
		return aggregation.PropertyTypeBoolean, dt, nil
	case schema.DataTypeText, schema.DataTypeTextArray:
		return aggregation.PropertyTypeText, dt, nil
	case schema.DataTypeDate, schema.DataTypeDateArray:
		return aggregation.PropertyTypeDate, dt, nil
	case schema.DataTypeGeoCoordinates:
		return "", "", fmt.Errorf("dataType geoCoordinates can't be aggregated")
	case schema.DataTypePhoneNumber:
		return "", "", fmt.Errorf("dataType phoneNumber can't be aggregated")
	default:
		return "", "", fmt.Errorf("unrecoginzed dataType %v", schemaProp.DataType[0])
	}
}<|MERGE_RESOLUTION|>--- conflicted
+++ resolved
@@ -44,11 +44,8 @@
 	shardVersion           uint16
 	propLengths            *inverted.JsonPropertyLengthTracker
 	isFallbackToSearchable inverted.IsFallbackToSearchable
-<<<<<<< HEAD
+	tenant                 string
 	nestedCrossRefLimit    int64
-=======
-	tenant                 string
->>>>>>> 05f9fb12
 }
 
 func New(store *lsmkv.Store, params aggregation.Params,
@@ -56,11 +53,7 @@
 	deletedDocIDs inverted.DeletedDocIDChecker, stopwords stopwords.StopwordDetector,
 	shardVersion uint16, vectorIndex vectorIndex, logger logrus.FieldLogger,
 	propLengths *inverted.JsonPropertyLengthTracker, isFallbackToSearchable inverted.IsFallbackToSearchable,
-<<<<<<< HEAD
-	nestedCrossRefLimit int64,
-=======
-	tenant string,
->>>>>>> 05f9fb12
+	tenant string, nestedCrossRefLimit int64,
 ) *Aggregator {
 	return &Aggregator{
 		logger:                 logger,
@@ -74,11 +67,8 @@
 		vectorIndex:            vectorIndex,
 		propLengths:            propLengths,
 		isFallbackToSearchable: isFallbackToSearchable,
-<<<<<<< HEAD
+		tenant:                 tenant,
 		nestedCrossRefLimit:    nestedCrossRefLimit,
-=======
-		tenant:                 tenant,
->>>>>>> 05f9fb12
 	}
 }
 
