//                           _       _
// __      _____  __ ___   ___  __ _| |_ ___
// \ \ /\ / / _ \/ _` \ \ / / |/ _` | __/ _ \
//  \ V  V /  __/ (_| |\ V /| | (_| | ||  __/
//   \_/\_/ \___|\__,_| \_/ |_|\__,_|\__\___|
//
//  Copyright © 2016 - 2024 Weaviate B.V. All rights reserved.
//
//  CONTACT: hello@weaviate.io
//

package db

import (
	"context"
	"fmt"
	"time"

	"github.com/pkg/errors"
	"github.com/sirupsen/logrus"
	"github.com/weaviate/weaviate/adapters/repos/db/helpers"
	"github.com/weaviate/weaviate/adapters/repos/db/inverted"
	"github.com/weaviate/weaviate/adapters/repos/db/vector/dynamic"
	"github.com/weaviate/weaviate/adapters/repos/db/vector/flat"
	"github.com/weaviate/weaviate/adapters/repos/db/vector/hnsw"
	command "github.com/weaviate/weaviate/cluster/proto/api"
	"github.com/weaviate/weaviate/cluster/types"
	"github.com/weaviate/weaviate/entities/errorcompounder"
	enterrors "github.com/weaviate/weaviate/entities/errors"
	"github.com/weaviate/weaviate/entities/models"
	"github.com/weaviate/weaviate/entities/modulecapabilities"
	"github.com/weaviate/weaviate/entities/schema"
	schemaConfig "github.com/weaviate/weaviate/entities/schema/config"
	"github.com/weaviate/weaviate/entities/storobj"
	esync "github.com/weaviate/weaviate/entities/sync"
	"github.com/weaviate/weaviate/entities/vectorindex"
	"github.com/weaviate/weaviate/usecases/replica"
	schemaUC "github.com/weaviate/weaviate/usecases/schema"
	"github.com/weaviate/weaviate/usecases/sharding"
)

// provider is an interface has to be implemented by modules
// to get the backend (s3, azure blob storage, google cloud storage) module
type provider interface {
	// OffloadBackend returns the backend module for (s3, azure blob storage, google cloud storage)
	OffloadBackend(backend string) (modulecapabilities.OffloadCloud, bool)
}

type processor interface {
	UpdateTenantsProcess(class string, req *command.TenantProcessRequest) (uint64, error)
}

type Migrator struct {
<<<<<<< HEAD
	db      *DB
	cloud   modulecapabilities.OffloadCloud
	logger  logrus.FieldLogger
	cluster processor
	nodeId  string
=======
	db     *DB
	logger logrus.FieldLogger

	classLocks *esync.KeyLocker
>>>>>>> d3b9ee68
}

func NewMigrator(db *DB, logger logrus.FieldLogger) *Migrator {
	return &Migrator{
		db:         db,
		logger:     logger,
		classLocks: esync.NewKeyLocker(),
	}
}

func (m *Migrator) SetNode(nodeID string) {
	m.nodeId = nodeID
}

func (m *Migrator) SetCluster(c processor) {
	m.cluster = c
}

func (m *Migrator) SetOffloadProvider(provider provider, moduleName string) {
	cloud, enabled := provider.OffloadBackend(moduleName)
	if !enabled {
		m.logger.Debug(fmt.Sprintf("module %s is not enabled", moduleName))
	}
	m.cloud = cloud
	m.logger.Info(fmt.Sprintf("module %s is enabled", moduleName))
}

func (m *Migrator) AddClass(ctx context.Context, class *models.Class,
	shardState *sharding.State,
) error {
	if err := replica.ValidateConfig(class, m.db.config.Replication); err != nil {
		return fmt.Errorf("replication config: %w", err)
	}

	indexID := indexID(schema.ClassName(class.Class))

	m.classLocks.Lock(indexID)
	defer m.classLocks.Unlock(indexID)

	idx := m.db.GetIndex(schema.ClassName(class.Class))
	if idx != nil {
		return fmt.Errorf("index for class %v already found locally", idx.ID())
	}

	idx, err := NewIndex(ctx,
		IndexConfig{
			ClassName:                 schema.ClassName(class.Class),
			RootPath:                  m.db.config.RootPath,
			ResourceUsage:             m.db.config.ResourceUsage,
			QueryMaximumResults:       m.db.config.QueryMaximumResults,
			QueryNestedRefLimit:       m.db.config.QueryNestedRefLimit,
			MemtablesFlushDirtyAfter:  m.db.config.MemtablesFlushDirtyAfter,
			MemtablesInitialSizeMB:    m.db.config.MemtablesInitialSizeMB,
			MemtablesMaxSizeMB:        m.db.config.MemtablesMaxSizeMB,
			MemtablesMinActiveSeconds: m.db.config.MemtablesMinActiveSeconds,
			MemtablesMaxActiveSeconds: m.db.config.MemtablesMaxActiveSeconds,
			MaxSegmentSize:            m.db.config.MaxSegmentSize,
			HNSWMaxLogSize:            m.db.config.HNSWMaxLogSize,
			HNSWWaitForCachePrefill:   m.db.config.HNSWWaitForCachePrefill,
			TrackVectorDimensions:     m.db.config.TrackVectorDimensions,
			AvoidMMap:                 m.db.config.AvoidMMap,
			DisableLazyLoadShards:     m.db.config.DisableLazyLoadShards,
			ReplicationFactor:         NewAtomicInt64(class.ReplicationConfig.Factor),
			AsyncReplicationEnabled:   class.ReplicationConfig.AsyncEnabled,
		},
		shardState,
		// no backward-compatibility check required, since newly added classes will
		// always have the field set
		inverted.ConfigFromModel(class.InvertedIndexConfig),
		convertToVectorIndexConfig(class.VectorIndexConfig),
		convertToVectorIndexConfigs(class.VectorConfig),
		m.db.schemaGetter, m.db, m.logger, m.db.nodeResolver, m.db.remoteIndex,
		m.db.replicaClient, m.db.promMetrics, class, m.db.jobQueueCh, m.db.indexCheckpoints,
		m.db.memMonitor)
	if err != nil {
		return errors.Wrap(err, "create index")
	}

	m.db.indexLock.Lock()
	m.db.indices[idx.ID()] = idx
	m.db.indexLock.Unlock()

	return nil
}

func (m *Migrator) DropClass(ctx context.Context, className string) error {
<<<<<<< HEAD
	if err := m.db.DeleteIndex(schema.ClassName(className)); err != nil {
		return err
	}

	if m.cloud != nil {
		return m.cloud.Delete(ctx, className, "", "")
	}
	return nil
=======
	indexID := indexID(schema.ClassName(className))

	m.classLocks.Lock(indexID)
	defer m.classLocks.Unlock(indexID)

	return m.db.DeleteIndex(schema.ClassName(className))
>>>>>>> d3b9ee68
}

func (m *Migrator) UpdateClass(ctx context.Context, className string, newClassName *string) error {
	if newClassName != nil {
		return errors.New("weaviate does not support renaming of classes")
	}

	return nil
}

// UpdateIndex ensures that the local index is up2date with the latest sharding
// state (shards/tenants) and index properties that may have been added in the
// case that the local node was down during a class update operation.
//
// This method is relevant when the local node is a part of a cluster,
// particularly with the introduction of the v2 RAFT-based schema
func (m *Migrator) UpdateIndex(ctx context.Context, incomingClass *models.Class,
	incomingSS *sharding.State,
) error {
	idx := m.db.GetIndex(schema.ClassName(incomingClass.Class))

	{ // add index if missing
		if idx == nil {
			if err := m.AddClass(ctx, incomingClass, incomingSS); err != nil {
				return fmt.Errorf(
					"add missing class %s during update index: %w",
					incomingClass.Class, err)
			}
			return nil
		}
	}

	{ // add/remove missing shards
		if incomingSS.PartitioningEnabled {
			if err := m.updateIndexTenants(ctx, idx, incomingSS); err != nil {
				return err
			}
		} else {
			if err := m.updateIndexAddShards(ctx, idx, incomingSS); err != nil {
				return err
			}
		}
	}

	{ // add missing properties
		if err := m.updateIndexAddMissingProperties(ctx, idx, incomingClass); err != nil {
			return err
		}
	}

	return nil
}

func (m *Migrator) updateIndexTenants(ctx context.Context, idx *Index,
	incomingSS *sharding.State,
) error {
	if err := m.updateIndexAddTenants(ctx, idx, incomingSS); err != nil {
		return err
	}
	return m.updateIndexDeleteTenants(ctx, idx, incomingSS)
}

func (m *Migrator) updateIndexAddTenants(ctx context.Context, idx *Index,
	incomingSS *sharding.State,
) error {
	for shardName, phys := range incomingSS.Physical {
		// Only load the tenant if activity status == HOT
		if schemaUC.IsLocalActiveTenant(&phys, m.db.schemaGetter.NodeName()) {
			if err := idx.initLocalShard(ctx, shardName); err != nil {
				return fmt.Errorf("add missing tenant shard %s during update index: %w", shardName, err)
			}
		}
	}
	return nil
}

func (m *Migrator) updateIndexDeleteTenants(ctx context.Context,
	idx *Index, incomingSS *sharding.State,
) error {
	var toRemove []string

	idx.ForEachShard(func(name string, _ ShardLike) error {
		if _, ok := incomingSS.Physical[name]; !ok {
			toRemove = append(toRemove, name)
		}
		return nil
	})

	if len(toRemove) == 0 {
		return nil
	}

	if err := idx.dropShards(toRemove); err != nil {
		return fmt.Errorf("drop tenant shards %v during update index: %w", toRemove, err)
	}

	if m.cloud != nil {
		// TODO-offload: currently we send all tenants and if it did find one in the cloud will delete
		// better to filter the passed shards and get the frozen only
		if err := idx.dropCloudShards(ctx, m.cloud, toRemove, m.nodeId); err != nil {
			return fmt.Errorf("drop tenant shards %v during update index: %w", toRemove, err)
		}
	}

	return nil
}

func (m *Migrator) updateIndexAddShards(ctx context.Context, idx *Index,
	incomingSS *sharding.State,
) error {
	for _, shardName := range incomingSS.AllLocalPhysicalShards() {
		if err := idx.initLocalShard(ctx, shardName); err != nil {
			return fmt.Errorf("add missing shard %s during update index: %w", shardName, err)
		}
	}
	return nil
}

func (m *Migrator) updateIndexAddMissingProperties(ctx context.Context, idx *Index,
	incomingClass *models.Class,
) error {
	for _, prop := range incomingClass.Properties {
		// Returning an error in idx.ForEachShard stops the range.
		// So if one shard is missing the property bucket, we know
		// that the property needs to be added to the index, and
		// don't need to continue iterating over all shards
		errMissingProp := errors.New("missing prop")
		// Ensure we iterate over loaded shard to avoid force loading a lazy loaded shard
		err := idx.ForEachLoadedShard(func(name string, shard ShardLike) error {
			bucket := shard.Store().Bucket(helpers.BucketFromPropNameLSM(prop.Name))
			if bucket == nil {
				return errMissingProp
			}
			return nil
		})
		if errors.Is(err, errMissingProp) {
			if err := idx.addProperty(ctx, prop); err != nil {
				return fmt.Errorf("add missing prop %s during update index: %w", prop.Name, err)
			}
		}
	}
	return nil
}

func (m *Migrator) AddProperty(ctx context.Context, className string, prop ...*models.Property) error {
	indexID := indexID(schema.ClassName(className))

	m.classLocks.Lock(indexID)
	defer m.classLocks.Unlock(indexID)

	idx := m.db.GetIndex(schema.ClassName(className))
	if idx == nil {
		return errors.Errorf("cannot add property to a non-existing index for %s", className)
	}

	return idx.addProperty(ctx, prop...)
}

// DropProperty is ignored, API compliant change
func (m *Migrator) DropProperty(ctx context.Context, className string, propertyName string) error {
	// ignore but don't error
	return nil
}

func (m *Migrator) UpdateProperty(ctx context.Context, className string, propName string, newName *string) error {
	if newName != nil {
		return errors.New("weaviate does not support renaming of properties")
	}

	return nil
}

func (m *Migrator) GetShardsQueueSize(ctx context.Context, className, tenant string) (map[string]int64, error) {
	indexID := indexID(schema.ClassName(className))

	m.classLocks.Lock(indexID)
	defer m.classLocks.Unlock(indexID)

	idx := m.db.GetIndex(schema.ClassName(className))
	if idx == nil {
		return nil, errors.Errorf("cannot get shards status for a non-existing index for %s", className)
	}

	return idx.getShardsQueueSize(ctx, tenant)
}

func (m *Migrator) GetShardsStatus(ctx context.Context, className, tenant string) (map[string]string, error) {
	indexID := indexID(schema.ClassName(className))

	m.classLocks.Lock(indexID)
	defer m.classLocks.Unlock(indexID)

	idx := m.db.GetIndex(schema.ClassName(className))
	if idx == nil {
		return nil, errors.Errorf("cannot get shards status for a non-existing index for %s", className)
	}

	return idx.getShardsStatus(ctx, tenant)
}

func (m *Migrator) UpdateShardStatus(ctx context.Context, className, shardName, targetStatus string, schemaVersion uint64) error {
	indexID := indexID(schema.ClassName(className))

	m.classLocks.Lock(indexID)
	defer m.classLocks.Unlock(indexID)

	idx := m.db.GetIndex(schema.ClassName(className))
	if idx == nil {
		return errors.Errorf("cannot update shard status to a non-existing index for %s", className)
	}

	return idx.updateShardStatus(ctx, shardName, targetStatus, schemaVersion)
}

// NewTenants creates new partitions
func (m *Migrator) NewTenants(ctx context.Context, class *models.Class, creates []*schemaUC.CreateTenantPayload) error {
	indexID := indexID(schema.ClassName(class.Class))

	m.classLocks.Lock(indexID)
	defer m.classLocks.Unlock(indexID)

	idx := m.db.GetIndex(schema.ClassName(class.Class))
	if idx == nil {
		return fmt.Errorf("cannot find index for %q", class.Class)
	}

	ec := &errorcompounder.ErrorCompounder{}
	for _, pl := range creates {
		if pl.Status != models.TenantActivityStatusHOT {
			continue // skip creating inactive shards
		}

		err := idx.initLocalShard(ctx, pl.Name)
		ec.Add(err)
	}
	return ec.ToError()
}

// UpdateTenants activates or deactivates tenant partitions and returns a commit func
// that can be used to either commit or rollback the changes
func (m *Migrator) UpdateTenants(ctx context.Context, class *models.Class, updates []*schemaUC.UpdateTenantPayload) error {
	indexID := indexID(schema.ClassName(class.Class))

	m.classLocks.Lock(indexID)
	defer m.classLocks.Unlock(indexID)

	idx := m.db.GetIndex(schema.ClassName(class.Class))
	if idx == nil {
		return fmt.Errorf("cannot find index for %q", class.Class)
	}

	hot := make([]string, 0, len(updates))
	cold := make([]string, 0, len(updates))
	freezing := make([]string, 0, len(updates))
	frozen := make([]string, 0, len(updates))
	unfreezing := make([]string, 0, len(updates))

	for _, tName := range updates {
		switch tName.Status {
		case models.TenantActivityStatusHOT:
			hot = append(hot, tName.Name)
		case models.TenantActivityStatusCOLD:
			cold = append(cold, tName.Name)

		case models.TenantActivityStatusFROZEN: // never arrives from user
			frozen = append(frozen, tName.Name)
		case types.TenantActivityStatusFREEZING: // never arrives from user
			freezing = append(freezing, tName.Name)
		case types.TenantActivityStatusUNFREEZING: // never arrives from user
			unfreezing = append(freezing, tName.Name)
		}
	}

	ec := &errorcompounder.ErrorCompounder{}
	if len(hot) > 0 {
		m.logger.WithField("action", "tenants_to_hot").Debug(hot)
	}

<<<<<<< HEAD
	for _, name := range hot {
		shard, err := idx.getOrInitLocalShard(ctx, name)
		ec.Add(err)
		if err != nil {
			continue
		}
=======
	if len(updatesHot) > 0 {
		idx.backupMutex.RLock()
		defer idx.backupMutex.RUnlock()
>>>>>>> d3b9ee68

		eg := enterrors.NewErrorGroupWrapper(m.logger)
		eg.SetLimit(_NUMCPU * 2)

		for _, name := range updatesHot {
			name := name // prevent loop variable capture
			// enterrors.GoWrapper(func() {
			// The timeout is rather arbitrary. It's meant to be so high that it can
			// never stop a valid tenant activation use case, but low enough to
			// prevent a context-leak.

			eg.Go(func() error {
				ctx, cancel := context.WithTimeout(context.Background(), 1*time.Hour)
				defer cancel()

				if err := idx.loadLocalShard(ctx, name); err != nil {
					ec.Add(err)
					idx.logger.WithFields(logrus.Fields{
						"action": "tenant_activation_lazy_load_shard",
						"shard":  name,
					}).WithError(err).Errorf("loading shard %q failed", name)
				}
				return nil
			})
		}

		eg.Wait()
	}

	if len(cold) > 0 {
		m.logger.WithField("action", "tenants_to_cold").Debug(cold)
		idx.shardTransferMutex.RLock()
		defer idx.shardTransferMutex.RUnlock()

		eg := enterrors.NewErrorGroupWrapper(m.logger)
		eg.SetLimit(_NUMCPU * 2)

		for _, name := range cold {
			name := name

			eg.Go(func() error {
				idx.closeLock.RLock()
				defer idx.closeLock.RUnlock()

				if idx.closed {
					ec.Add(errAlreadyShutdown)
					return nil
				}

				idx.shardCreateLocks.Lock(name)
				defer idx.shardCreateLocks.Unlock(name)

				shard, ok := idx.shards.LoadAndDelete(name)
				if !ok {
					return nil // shard already does not exist or inactive
				}

				if err := shard.Shutdown(ctx); err != nil {
					if errors.Is(err, errAlreadyShutdown) {
						m.logger.WithField("shard", shard.Name()).Debug("already shut down or dropped")
					} else {
						ec.Add(err)

						idx.logger.
							WithField("action", "shutdown_shard").
							WithField("shard", shard.ID()).
							Error(err)
					}
				}

				return nil
			})
		}

		eg.Wait()
	}

<<<<<<< HEAD
	if len(frozen) > 0 {
		m.logger.WithField("action", "tenants_to_frozen").Debug(frozen)
		m.frozen(idx, frozen, ec)
	}

	if len(freezing) > 0 {
		m.logger.WithField("action", "tenants_to_freezing").Debug(freezing)
		m.freeze(ctx, idx, class.Class, freezing, ec)
	}

	if len(unfreezing) > 0 {
		m.logger.WithField("action", "tenants_to_unfreezing").Debug(unfreezing)
		m.unfreeze(ctx, idx, class.Class, unfreezing, ec)
	}

=======
>>>>>>> d3b9ee68
	return ec.ToError()
}

// DeleteTenants deletes tenants
// CAUTION: will not delete inactive tenants (shard files will not be removed)
func (m *Migrator) DeleteTenants(ctx context.Context, class string, tenants []string) error {
<<<<<<< HEAD
	idx := m.db.GetIndex(schema.ClassName(class))
	if idx == nil {
		return nil
	}

	if err := idx.dropShards(tenants); err != nil {
		return err
=======
	indexID := indexID(schema.ClassName(class))

	m.classLocks.Lock(indexID)
	defer m.classLocks.Unlock(indexID)

	if idx := m.db.GetIndex(schema.ClassName(class)); idx != nil {
		return idx.dropShards(tenants)
>>>>>>> d3b9ee68
	}

	if m.cloud != nil {
		// TODO-offload: currently we send all tenants and if it did find one in the cloud will delete
		// better to filter the passed shards and get the frozen only
		if err := idx.dropCloudShards(ctx, m.cloud, tenants, m.nodeId); err != nil {
			return fmt.Errorf("drop tenant shards %v during update index: %w", tenants, err)
		}
	}

	return nil
}

func (m *Migrator) UpdateVectorIndexConfig(ctx context.Context,
	className string, updated schemaConfig.VectorIndexConfig,
) error {
	indexID := indexID(schema.ClassName(className))

	m.classLocks.Lock(indexID)
	defer m.classLocks.Unlock(indexID)

	idx := m.db.GetIndex(schema.ClassName(className))
	if idx == nil {
		return errors.Errorf("cannot update vector index config of non-existing index for %s", className)
	}

	return idx.updateVectorIndexConfig(ctx, updated)
}

func (m *Migrator) UpdateVectorIndexConfigs(ctx context.Context,
	className string, updated map[string]schemaConfig.VectorIndexConfig,
) error {
	indexID := indexID(schema.ClassName(className))

	m.classLocks.Lock(indexID)
	defer m.classLocks.Unlock(indexID)

	idx := m.db.GetIndex(schema.ClassName(className))
	if idx == nil {
		return errors.Errorf("cannot update vector config of non-existing index for %s", className)
	}

	return idx.updateVectorIndexConfigs(ctx, updated)
}

func (m *Migrator) ValidateVectorIndexConfigUpdate(
	old, updated schemaConfig.VectorIndexConfig,
) error {
	// hnsw is the only supported vector index type at the moment, so no need
	// to check, we can always use that an hnsw-specific validation should be
	// used for now.
	switch old.IndexType() {
	case vectorindex.VectorIndexTypeHNSW:
		return hnsw.ValidateUserConfigUpdate(old, updated)
	case vectorindex.VectorIndexTypeFLAT:
		return flat.ValidateUserConfigUpdate(old, updated)
	case vectorindex.VectorIndexTypeDYNAMIC:
		return dynamic.ValidateUserConfigUpdate(old, updated)
	}
	return fmt.Errorf("Invalid index type: %s", old.IndexType())
}

func (m *Migrator) ValidateVectorIndexConfigsUpdate(old, updated map[string]schemaConfig.VectorIndexConfig,
) error {
	for vecName := range old {
		if err := m.ValidateVectorIndexConfigUpdate(old[vecName], updated[vecName]); err != nil {
			return fmt.Errorf("vector %q", vecName)
		}
	}
	return nil
}

func (m *Migrator) ValidateInvertedIndexConfigUpdate(old, updated *models.InvertedIndexConfig,
) error {
	return inverted.ValidateUserConfigUpdate(old, updated)
}

func (m *Migrator) UpdateInvertedIndexConfig(ctx context.Context, className string,
	updated *models.InvertedIndexConfig,
) error {
	indexID := indexID(schema.ClassName(className))

	m.classLocks.Lock(indexID)
	defer m.classLocks.Unlock(indexID)

	idx := m.db.GetIndex(schema.ClassName(className))
	if idx == nil {
		return errors.Errorf("cannot update inverted index config of non-existing index for %s", className)
	}

	conf := inverted.ConfigFromModel(updated)

	return idx.updateInvertedIndexConfig(ctx, conf)
}

func (m *Migrator) UpdateReplicationFactor(ctx context.Context, className string, factor int64) error {
	indexID := indexID(schema.ClassName(className))

	m.classLocks.Lock(indexID)
	defer m.classLocks.Unlock(indexID)

	idx := m.db.GetIndex(schema.ClassName(className))
	if idx == nil {
		return errors.Errorf("cannot update replication factor of non-existing index for %s", className)
	}

	idx.Config.ReplicationFactor.Store(factor)
	return nil
}

func (m *Migrator) UpdateAsyncReplication(ctx context.Context, className string, enabled bool) error {
	idx := m.db.GetIndex(schema.ClassName(className))
	if idx == nil {
		return errors.Errorf("cannot update inverted index config of non-existing index for %s", className)
	}

	return idx.updateAsyncReplication(ctx, enabled)
}

func (m *Migrator) RecalculateVectorDimensions(ctx context.Context) error {
	count := 0
	m.logger.
		WithField("action", "reindex").
		Info("Reindexing dimensions, this may take a while")

	m.db.indexLock.Lock()
	defer m.db.indexLock.Unlock()

	// Iterate over all indexes
	for _, index := range m.db.indices {
		// Iterate over all shards
		if err := index.IterateObjects(ctx, func(index *Index, shard ShardLike, object *storobj.Object) error {
			count = count + 1
			if shard.hasTargetVectors() {
				for vecName, vec := range object.Vectors {
					if err := shard.extendDimensionTrackerForVecLSM(len(vec), object.DocID, vecName); err != nil {
						return err
					}
				}
			} else {
				if err := shard.extendDimensionTrackerLSM(len(object.Vector), object.DocID); err != nil {
					return err
				}
			}
			return nil
		}); err != nil {
			return err
		}
	}
	f := func() {
		for {
			m.logger.
				WithField("action", "reindex").
				Warnf("Reindexed %v objects. Reindexing dimensions complete. Please remove environment variable REINDEX_VECTOR_DIMENSIONS_AT_STARTUP before next startup", count)
			time.Sleep(5 * time.Minute)
		}
	}
	enterrors.GoWrapper(f, m.logger)

	return nil
}

func (m *Migrator) RecountProperties(ctx context.Context) error {
	count := 0
	m.logger.
		WithField("action", "recount").
		Info("Recounting properties, this may take a while")

	m.db.indexLock.Lock()
	defer m.db.indexLock.Unlock()
	// Iterate over all indexes
	for _, index := range m.db.indices {

		// Clear the shards before counting
		err := index.IterateShards(ctx, func(index *Index, shard ShardLike) error {
			shard.GetPropertyLengthTracker().Clear()
			return nil
		})
		if err != nil {
			m.logger.WithField("error", err).Error("could not clear prop lengths")
		}

		// Iterate over all shards
		err = index.IterateObjects(ctx, func(index *Index, shard ShardLike, object *storobj.Object) error {
			count = count + 1
			props, _, err := shard.AnalyzeObject(object)
			if err != nil {
				m.logger.WithField("error", err).Error("could not analyze object")
				return nil
			}

			if err := shard.SetPropertyLengths(props); err != nil {
				m.logger.WithField("error", err).Error("could not add prop lengths")
				return nil
			}

			shard.GetPropertyLengthTracker().Flush()

			return nil
		})
		if err != nil {
			m.logger.WithField("error", err).Error("could not iterate over objects")
		}

		// Flush the GetPropertyLengthTracker() to disk
		err = index.IterateShards(ctx, func(index *Index, shard ShardLike) error {
			return shard.GetPropertyLengthTracker().Flush()
		})
		if err != nil {
			m.logger.WithField("error", err).Error("could not flush prop lengths")
		}

	}
	f := func() {
		for {
			m.logger.
				WithField("action", "recount").
				Warnf("Recounted %v objects. Recounting properties complete. Please remove environment variable 	RECOUNT_PROPERTIES_AT_STARTUP before next startup", count)
			time.Sleep(5 * time.Minute)
		}
	}
	enterrors.GoWrapper(f, m.logger)

	return nil
}

func (m *Migrator) InvertedReindex(ctx context.Context, taskNames ...string) error {
	var errs errorcompounder.ErrorCompounder
	errs.Add(m.doInvertedReindex(ctx, taskNames...))
	errs.Add(m.doInvertedIndexMissingTextFilterable(ctx, taskNames...))
	return errs.ToError()
}

func (m *Migrator) doInvertedReindex(ctx context.Context, taskNames ...string) error {
	tasksProviders := map[string]func() ShardInvertedReindexTask{
		"ShardInvertedReindexTaskSetToRoaringSet": func() ShardInvertedReindexTask {
			return &ShardInvertedReindexTaskSetToRoaringSet{}
		},
	}

	tasks := map[string]ShardInvertedReindexTask{}
	for _, taskName := range taskNames {
		if taskProvider, ok := tasksProviders[taskName]; ok {
			tasks[taskName] = taskProvider()
		}
	}

	if len(tasks) == 0 {
		return nil
	}

	eg := enterrors.NewErrorGroupWrapper(m.logger)
	eg.SetLimit(_NUMCPU)
	for _, index := range m.db.indices {
		index.ForEachShard(func(name string, shard ShardLike) error {
			eg.Go(func() error {
				reindexer := NewShardInvertedReindexer(shard, m.logger)
				for taskName, task := range tasks {
					reindexer.AddTask(task)
					m.logInvertedReindexShard(shard).
						WithField("task", taskName).
						Info("About to start inverted reindexing, this may take a while")
				}
				if err := reindexer.Do(ctx); err != nil {
					m.logInvertedReindexShard(shard).
						WithError(err).
						Error("failed reindexing")
					return errors.Wrapf(err, "failed reindexing shard '%s'", shard.ID())
				}
				m.logInvertedReindexShard(shard).
					Info("Finished inverted reindexing")
				return nil
			}, name)
			return nil
		})
	}
	return eg.Wait()
}

func (m *Migrator) doInvertedIndexMissingTextFilterable(ctx context.Context, taskNames ...string) error {
	taskName := "ShardInvertedReindexTaskMissingTextFilterable"
	taskFound := false
	for _, name := range taskNames {
		if name == taskName {
			taskFound = true
			break
		}
	}
	if !taskFound {
		return nil
	}

	task := newShardInvertedReindexTaskMissingTextFilterable(m)
	if err := task.init(); err != nil {
		m.logMissingFilterable().WithError(err).Error("failed init missing text filterable task")
		return errors.Wrap(err, "failed init missing text filterable task")
	}

	if len(task.migrationState.MissingFilterableClass2Props) == 0 {
		m.logMissingFilterable().Info("no classes to create filterable index, skipping")
		return nil
	}

	m.logMissingFilterable().Info("staring missing text filterable task")

	eg := enterrors.NewErrorGroupWrapper(m.logger)
	eg.SetLimit(_NUMCPU * 2)
	for _, index := range m.db.indices {
		index := index
		className := index.Config.ClassName.String()

		if _, ok := task.migrationState.MissingFilterableClass2Props[className]; !ok {
			continue
		}

		eg.Go(func() error {
			errgrpShards := enterrors.NewErrorGroupWrapper(m.logger)
			index.ForEachShard(func(_ string, shard ShardLike) error {
				errgrpShards.Go(func() error {
					m.logMissingFilterableShard(shard).
						Info("starting filterable indexing on shard, this may take a while")

					reindexer := NewShardInvertedReindexer(shard, m.logger)
					reindexer.AddTask(task)

					if err := reindexer.Do(ctx); err != nil {
						m.logMissingFilterableShard(shard).
							WithError(err).
							Error("failed filterable indexing on shard")
						return errors.Wrapf(err, "failed filterable indexing for shard '%s' of index '%s'",
							shard.ID(), index.ID())
					}
					m.logMissingFilterableShard(shard).
						Info("finished filterable indexing on shard")
					return nil
				}, shard.ID())
				return nil
			})

			if err := errgrpShards.Wait(); err != nil {
				m.logMissingFilterableIndex(index).
					WithError(err).
					Error("failed filterable indexing on index")
				return errors.Wrapf(err, "failed filterable indexing of index '%s'", index.ID())
			}

			if err := task.updateMigrationStateAndSave(className); err != nil {
				m.logMissingFilterableIndex(index).
					WithError(err).
					Error("failed updating migration state file")
				return errors.Wrapf(err, "failed updating migration state file for class '%s'", className)
			}

			m.logMissingFilterableIndex(index).
				Info("finished filterable indexing on index")

			return nil
		}, index.ID())
	}

	if err := eg.Wait(); err != nil {
		m.logMissingFilterable().
			WithError(err).
			Error("failed missing text filterable task")
		return errors.Wrap(err, "failed missing text filterable task")
	}

	m.logMissingFilterable().Info("finished missing text filterable task")
	return nil
}

func (m *Migrator) logInvertedReindex() *logrus.Entry {
	return m.logger.WithField("action", "inverted_reindex")
}

func (m *Migrator) logInvertedReindexShard(shard ShardLike) *logrus.Entry {
	return m.logInvertedReindex().
		WithField("index", shard.Index().ID()).
		WithField("shard", shard.ID())
}

func (m *Migrator) logMissingFilterable() *logrus.Entry {
	return m.logger.WithField("action", "ii_missing_text_filterable")
}

func (m *Migrator) logMissingFilterableIndex(index *Index) *logrus.Entry {
	return m.logMissingFilterable().WithField("index", index.ID())
}

func (m *Migrator) logMissingFilterableShard(shard ShardLike) *logrus.Entry {
	return m.logMissingFilterableIndex(shard.Index()).WithField("shard", shard.ID())
}

// As of v1.19 property's IndexInverted setting is replaced with IndexFilterable
// and IndexSearchable
// Filterable buckets use roaring set strategy and searchable ones use map strategy
// (therefore are applicable just for text/text[])
// Since both type of buckets can coexist for text/text[] props they need to be
// distinguished by their name: searchable bucket has "searchable" suffix.
// Up until v1.19 default text/text[]/string/string[] (string/string[] deprecated since v1.19)
// strategy for buckets was map, migrating from pre v1.19 to v1.19 needs to properly
// handle existing text/text[] buckets of map strategy having filterable bucket name.
//
// Enabled InvertedIndex translates in v1.19 to both InvertedFilterable and InvertedSearchable
// enabled, but since only searchable bucket exist (with filterable name), it has to be renamed
// to searchable bucket.
// Though IndexFilterable setting is enabled filterable index does not exists,
// therefore shards are switched into fallback mode, to use searchable buckets instead of
// filterable ones whenever filtered are expected.
// Fallback mode effectively sets IndexFilterable to false, although it stays enabled according
// to schema.
//
// If filterable indexes will be created (that is up to user to decide whether missing indexes
// should be created later on), shards will not be working in fallback mode, and actual filterable index
// will be used when needed.
func (m *Migrator) AdjustFilterablePropSettings(ctx context.Context) error {
	f2sm := newFilterableToSearchableMigrator(m)
	if err := f2sm.migrate(ctx); err != nil {
		return err
	}
	return f2sm.switchShardsToFallbackMode(ctx)
}

func (m *Migrator) WaitForStartup(ctx context.Context) error {
	return m.db.WaitForStartup(ctx)
}

// Shutdown no-op if db was never loaded
func (m *Migrator) Shutdown(ctx context.Context) error {
	if !m.db.StartupComplete() {
		return nil
	}
	m.logger.Info("closing loaded database ...")
	return m.db.Shutdown(ctx)
}<|MERGE_RESOLUTION|>--- conflicted
+++ resolved
@@ -51,18 +51,13 @@
 }
 
 type Migrator struct {
-<<<<<<< HEAD
 	db      *DB
 	cloud   modulecapabilities.OffloadCloud
 	logger  logrus.FieldLogger
 	cluster processor
 	nodeId  string
-=======
-	db     *DB
-	logger logrus.FieldLogger
 
 	classLocks *esync.KeyLocker
->>>>>>> d3b9ee68
 }
 
 func NewMigrator(db *DB, logger logrus.FieldLogger) *Migrator {
@@ -149,7 +144,11 @@
 }
 
 func (m *Migrator) DropClass(ctx context.Context, className string) error {
-<<<<<<< HEAD
+	indexID := indexID(schema.ClassName(className))
+
+	m.classLocks.Lock(indexID)
+	defer m.classLocks.Unlock(indexID)
+
 	if err := m.db.DeleteIndex(schema.ClassName(className)); err != nil {
 		return err
 	}
@@ -158,14 +157,6 @@
 		return m.cloud.Delete(ctx, className, "", "")
 	}
 	return nil
-=======
-	indexID := indexID(schema.ClassName(className))
-
-	m.classLocks.Lock(indexID)
-	defer m.classLocks.Unlock(indexID)
-
-	return m.db.DeleteIndex(schema.ClassName(className))
->>>>>>> d3b9ee68
 }
 
 func (m *Migrator) UpdateClass(ctx context.Context, className string, newClassName *string) error {
@@ -442,25 +433,13 @@
 	ec := &errorcompounder.ErrorCompounder{}
 	if len(hot) > 0 {
 		m.logger.WithField("action", "tenants_to_hot").Debug(hot)
-	}
-
-<<<<<<< HEAD
-	for _, name := range hot {
-		shard, err := idx.getOrInitLocalShard(ctx, name)
-		ec.Add(err)
-		if err != nil {
-			continue
-		}
-=======
-	if len(updatesHot) > 0 {
-		idx.backupMutex.RLock()
-		defer idx.backupMutex.RUnlock()
->>>>>>> d3b9ee68
+		idx.shardTransferMutex.RLock()
+		defer idx.shardTransferMutex.RUnlock()
 
 		eg := enterrors.NewErrorGroupWrapper(m.logger)
 		eg.SetLimit(_NUMCPU * 2)
 
-		for _, name := range updatesHot {
+		for _, name := range hot {
 			name := name // prevent loop variable capture
 			// enterrors.GoWrapper(func() {
 			// The timeout is rather arbitrary. It's meant to be so high that it can
@@ -533,7 +512,6 @@
 		eg.Wait()
 	}
 
-<<<<<<< HEAD
 	if len(frozen) > 0 {
 		m.logger.WithField("action", "tenants_to_frozen").Debug(frozen)
 		m.frozen(idx, frozen, ec)
@@ -549,15 +527,17 @@
 		m.unfreeze(ctx, idx, class.Class, unfreezing, ec)
 	}
 
-=======
->>>>>>> d3b9ee68
 	return ec.ToError()
 }
 
 // DeleteTenants deletes tenants
 // CAUTION: will not delete inactive tenants (shard files will not be removed)
 func (m *Migrator) DeleteTenants(ctx context.Context, class string, tenants []string) error {
-<<<<<<< HEAD
+	indexID := indexID(schema.ClassName(class))
+
+	m.classLocks.Lock(indexID)
+	defer m.classLocks.Unlock(indexID)
+
 	idx := m.db.GetIndex(schema.ClassName(class))
 	if idx == nil {
 		return nil
@@ -565,15 +545,6 @@
 
 	if err := idx.dropShards(tenants); err != nil {
 		return err
-=======
-	indexID := indexID(schema.ClassName(class))
-
-	m.classLocks.Lock(indexID)
-	defer m.classLocks.Unlock(indexID)
-
-	if idx := m.db.GetIndex(schema.ClassName(class)); idx != nil {
-		return idx.dropShards(tenants)
->>>>>>> d3b9ee68
 	}
 
 	if m.cloud != nil {
