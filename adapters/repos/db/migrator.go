--- conflicted
+++ resolved
@@ -199,12 +199,7 @@
 		if pl.Status != models.TenantActivityStatusHOT {
 			continue // skip creating inactive shards
 		}
-<<<<<<< HEAD
-		shard, err := NewShard(ctx, m.db.promMetrics, pl.Name, idx,
-			class, idx.centralJobQueue, m.db.indexCheckpoints)
-=======
 		shard, err := NewLazyLoadShard(ctx, m.db.promMetrics, pl.Name, idx, class, idx.centralJobQueue, m.db.indexCheckpoints)
->>>>>>> c0aefefd
 		if err != nil {
 			return nil, fmt.Errorf("cannot create partition %q: %w", pl, err)
 		}
@@ -294,12 +289,7 @@
 			if shard := idx.shards.Load(name); shard != nil {
 				continue
 			}
-<<<<<<< HEAD
-			shard, err := NewShard(ctx, m.db.promMetrics, name, idx,
-				class, idx.centralJobQueue, m.db.indexCheckpoints)
-=======
 			shard, err := NewLazyLoadShard(ctx, m.db.promMetrics, name, idx, class, idx.centralJobQueue, m.db.indexCheckpoints)
->>>>>>> c0aefefd
 			if err != nil {
 				return fmt.Errorf("cannot activate shard '%s': %w", name, err)
 			}
