--- conflicted
+++ resolved
@@ -176,13 +176,8 @@
             "delete_data",
 
             "read_nodes",
-<<<<<<< HEAD
-
-            "manage_roles",
-=======
           
             "create_roles",
->>>>>>> 812d8736
             "read_roles",
             "update_roles",
             "delete_roles",
