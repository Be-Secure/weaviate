linters:
  disable:
    - errcheck
  enable:
    - misspell
    - bodyclose
    - gofumpt
    - exhaustive
    - govet
    - unused
    - nolintlint
linters-settings:
  exhaustive:
    # Presence of "default" case in switch statements satisfies exhaustiveness,
    # even if all enum members are not listed.
    default-signifies-exhaustive: true
issues:
  exclude-rules:
    # Exclude some staticcheck messages
    - linters:
        - staticcheck
      text: "S1034"
    - linters:
        - staticcheck
      text: "SA1029:"
    - linters:
        - staticcheck
      text: "SA1015:"
    - linters:
        - staticcheck
      text: "SA5011"
    - linters:
        - govet
      text: "composites"
    - linters:
        - staticcheck
      path: ^adapters/handlers/grpc/v1\/(?:[^\/]+\/)*[^\/]+\.go$
      text: 'SA1019' # TODO: remove this once deprecated gRPC fields are removed from API implementation
    - linters:
        - staticcheck
<<<<<<< HEAD
      path: ^test/acceptance/grpc\/[^\/]+\.go$
      text: 'SA1019' # TODO: remove this once deprecated gRPC fields are removed from API implementation
=======
      path: adapters/handlers/grpc/v1/prepare_reply.go
      text: 'SA1019' # TODO: remove this once deprecated gRPC fields are removed from API
    - linters:
        - staticcheck
      path: adapters/handlers/grpc/v1/parse_search_request.go
      text: 'SA1019' # TODO: remove this once deprecated gRPC fields are removed from API
    - linters:
        - staticcheck
      path: adapters/handlers/grpc/v1/batch_parse_request.go
      text: 'SA1019' # TODO: remove this once deprecated gRPC fields are removed from API
    - linters:
        - staticcheck
      path: adapters/handlers/grpc/v1/service.go
      text: 'SA1019' # TODO: remove this once deprecated gRPC fields are removed from API
    - linters:
        - staticcheck
      path: test/acceptance/grpc/grpc_test_deprecated.go
      text: 'SA1019' # TODO: remove this once deprecated gRPC fields are removed from API
    - linters:
        - staticcheck
      path: adapters/handlers/grpc/v1/mapping.go
      text: 'SA1019' # TODO: remove this once deprecated gRPC fields are removed from API
    - linters:
        - staticcheck
      path: test/acceptance/grpc/list_value_return_test.go
      text: 'SA1019' # TODO: remove this once deprecated gRPC fields are removed from API
    # Exclude 'unused' linter for assembly files
    - linters:
        - unused
      path: adapters/repos/db/vector/hnsw/distancer/asm/dot_inline.go
      text: "func `dot[357]`"
    - linters:
        - unused
      path: adapters/repos/db/vector/hnsw/distancer/asm/l2_inline.go
      text: "func `l2[35]`"
    - linters:
        - unused
      path: adapters/repos/db/vector/hnsw/distancer/asm/l2_inline.go
      text: "func `l22FloatByte`"
    - linters:
        - unused
      path: adapters/repos/db/vector/hnsw/distancer/asm/l2_inline.go
      text: "func `l23FloatByte`"
    - linters:
        - unused
      path: adapters/repos/db/vector/hnsw/distancer/asm/l2_inline.go
      text: "func `l24FloatByte`"
    - linters:
        - unused
      path: adapters/repos/db/vector/hnsw/distancer/asm/l2_inline.go
      text: "func `l25FloatByte`"
    - linters:
        - unused
      path: adapters/repos/db/vector/hnsw/distancer/asm/l2_inline.go
      text: "func `l210FloatByte`"
    - linters:
        - unused
      path: adapters/repos/db/vector/hnsw/distancer/asm/l2_inline.go
      text: "func `l212FloatByte`"

>>>>>>> 329c5a51
run:
  timeout: 5m
  build-tags:
    - integrationTest
    - integrationTestSlow<|MERGE_RESOLUTION|>--- conflicted
+++ resolved
@@ -38,10 +38,10 @@
       text: 'SA1019' # TODO: remove this once deprecated gRPC fields are removed from API implementation
     - linters:
         - staticcheck
-<<<<<<< HEAD
       path: ^test/acceptance/grpc\/[^\/]+\.go$
       text: 'SA1019' # TODO: remove this once deprecated gRPC fields are removed from API implementation
-=======
+    - linters:
+        - staticcheck
       path: adapters/handlers/grpc/v1/prepare_reply.go
       text: 'SA1019' # TODO: remove this once deprecated gRPC fields are removed from API
     - linters:
@@ -102,7 +102,6 @@
       path: adapters/repos/db/vector/hnsw/distancer/asm/l2_inline.go
       text: "func `l212FloatByte`"
 
->>>>>>> 329c5a51
 run:
   timeout: 5m
   build-tags:
