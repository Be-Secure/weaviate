--- conflicted
+++ resolved
@@ -17,11 +17,7 @@
       DEVELOPMENT_UI: "on"
       LOG_LEVEL: "debug"
   contextionary:
-<<<<<<< HEAD
-    image: semitechnologies/contextionary:en0.10.0-v0.4.2
-=======
-    image: semitechnologies/contextionary:en0.10.0-v0.4.5-minimal
->>>>>>> 25693675
+    image: semitechnologies/contextionary:en0.10.0-v0.4.5
     ports:
       - "9999:9999"
     environment:
