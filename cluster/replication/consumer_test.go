--- conflicted
+++ resolved
@@ -105,15 +105,11 @@
 				StartDiffTimeUnixMillis: time.Now().Add(200 * time.Second).UnixMilli(),
 			}, nil)
 		mockReplicaCopier.EXPECT().
-<<<<<<< HEAD
-			SetAsyncReplicationTargetNode(mock.Anything, mock.Anything).Return(nil)
-=======
 			AddAsyncReplicationTargetNode(mock.Anything, mock.Anything, mock.Anything).Return(nil)
 		mockReplicaCopier.EXPECT().
 			RemoveAsyncReplicationTargetNode(mock.Anything, mock.Anything).Return(nil)
 		mockReplicaCopier.EXPECT().
 			RevertAsyncReplicationLocally(mock.Anything, "TestCollection", "shard1").Return(nil)
->>>>>>> 2057624f
 
 		var (
 			prepareProcessingCallbacksCounter int
@@ -400,9 +396,6 @@
 				InitAsyncReplicationLocally(mock.Anything, mock.Anything, mock.Anything).
 				Return(nil)
 			mockReplicaCopier.EXPECT().
-<<<<<<< HEAD
-				SetAsyncReplicationTargetNode(mock.Anything, mock.Anything).Return(nil)
-=======
 				AddAsyncReplicationTargetNode(mock.Anything, mock.Anything, mock.Anything).Return(nil)
 			mockReplicaCopier.EXPECT().
 				RemoveAsyncReplicationTargetNode(mock.Anything, mock.Anything).Return(nil)
@@ -410,7 +403,6 @@
 				RevertAsyncReplicationLocally(mock.Anything, mock.Anything, mock.Anything).Return(nil)
 			mockFSMUpdater.EXPECT().
 				SyncShard(mock.Anything, mock.Anything, mock.Anything, mock.Anything).Return(uint64(i), nil)
->>>>>>> 2057624f
 		}
 
 		var (
@@ -712,12 +704,6 @@
 						StartDiffTimeUnixMillis: time.Now().Add(200 * time.Second).UnixMilli(),
 					}, nil)
 				mockReplicaCopier.EXPECT().
-<<<<<<< HEAD
-					SetAsyncReplicationTargetNode(mock.Anything, mock.Anything).Return(nil)
-				mockReplicaCopier.EXPECT().
-					InitAsyncReplicationLocally(mock.Anything, mock.Anything, mock.Anything).
-					Return(nil)
-=======
 					AddAsyncReplicationTargetNode(mock.Anything, mock.Anything, mock.Anything).Return(nil)
 				mockReplicaCopier.EXPECT().
 					RemoveAsyncReplicationTargetNode(mock.Anything, mock.Anything).Return(nil)
@@ -728,7 +714,6 @@
 					RevertAsyncReplicationLocally(mock.Anything, mock.Anything, mock.Anything).Return(nil)
 				mockFSMUpdater.EXPECT().
 					SyncShard(mock.Anything, mock.Anything, mock.Anything, mock.Anything).Return(uint64(i), nil)
->>>>>>> 2057624f
 				completionWg.Add(1)
 			} else {
 				require.False(t, opsCache.LoadOrStore(opID), "operation should not be stored twice in cache")
