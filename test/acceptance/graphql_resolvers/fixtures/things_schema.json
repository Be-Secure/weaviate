{
<<<<<<< HEAD
    "version": "0.0.1",
    "type": "thing",
    "name": "weaviate demo things schema",
    "maintainer": "yourfriends@weaviate.com",
    "classes": [
        {
            "class": "City",
            "description": "A city, place or town",
            "properties": [
                {
                    "name": "name",
                    "dataType": [
                        "string"
                    ],
                    "description": "Official name of the city."
                },
                {
                    "name": "coordinates",
                    "dataType": [
                        "string"
                    ],
                    "description": "The city's longitude and latitude",
                    "keywords": [
                      { "keyword": "location", "weight": 1.0 }
                    ]
                },
                {
                    "name": "inCountry",
                    "dataType": [
                        "Country"
                    ],
                    "description": "The country the city lies in"
                },
                {
                    "name": "population",
                    "dataType": [
                        "int"
                    ],
                    "description": "Number of inhabitants of the city"
                },
                {
                    "name": "isCapital",
                    "dataType": [
                        "boolean"
                    ],
                    "description": "True if the city is a capital"
                },
                {
                    "name": "geolocation",
                    "dataType": [
                        "geoCoordinates"
                    ],
                    "description": "The city's longitude and latitude",
                    "keywords": [
                      { "keyword": "location", "weight": 1.0 }
                    ]
                }
            ]
        },
        {
            "class": "Person",
            "description": "Person",
            "properties": [
                {
                    "name": "livesIn",
                    "dataType": [
                        "City"
                    ],
                    "description": "The place where the person lives in."
                },
                {
                    "name": "birthday",
                    "dataType": [
                        "date"
                    ],
                    "description": "Birthday of the person"
                },
                {
                    "name": "name",
                    "dataType": [
                        "string"
                    ],
                    "description": "Name of the person"
                },
                {
                    "name": "nationality",
                    "dataType": [
                        "Country"
                    ],
                    "description": "Nationality of the person",
                    "keywords": [
                      { "keyword": "nation", "weight": 1.0 },
                      { "keyword": "country", "weight": 1.0 },
                      { "keyword": "person", "weight": 1.0 }
                    ]

                }
            ]
        },
        {
            "class": "Country",
            "description": "Country",
            "properties": [
                {
                    "name": "name",
                    "dataType": [
                        "string"
                    ],
                    "description": "Official name of the country"
                },
                {
                    "name": "population",
                    "dataType": [
                        "int"
                    ],
                    "description": "Amount of people living in the country"
                }
            ]
        },
        {
            "class": "Airport",
            "description": "An airport",
            "properties": [
                {
                    "name": "code",
                    "dataType": [
                        "string"
                    ],
                    "description": "identifier for an airport"
                },
                {
                    "name": "inCity",
                    "dataType": [
                        "City"
                    ],
                    "description": "City where the airport lies."
                },
                {
                    "name": "name",
                    "dataType": [
                        "string"
                    ],
                    "description": "Official name of the airport"
                }
            ]
        },
        {
            "class": "Airline",
            "description": "An organization that provides flights for passengers",
            "properties": [
                {
                    "name": "code",
                    "dataType": [
                        "string"
                    ],
                    "description": "identifier for an airport"
                },
                {
                    "name": "basedIn",
                    "dataType": [
                        "City",
                        "Country"
                    ],
                    "description": "City or country where the airline is based."
                },
                {
                    "name": "name",
                    "dataType": [
                        "string"
                    ],
                    "description": "Official name of the airline"
                },
                {
                    "name": "hasNumberOfPlanes",
                    "dataType": [
                        "int"
                    ],
                    "description": "Number of airplanes the airline owns"
                }
            ]
        },
        {
            "class": "Plane",
            "description": "An airplane",
            "properties": [
                {
                    "name": "code",
                    "dataType": [
                        "string"
                    ],
                    "description": "identifier for the plane"
                },
                {
                    "name": "aircraft",
                    "dataType": [
                        "Aircraft"
                    ],
                    "description": "the kind of aircraft"
                },
                {
                    "name": "ofAirline",
                    "dataType": [
                        "Airline"
                    ],
                    "description": "Airline the plane is owned by"
                }
            ]
        },
        {
            "class": "Aircraft",
            "description": "The kind of aircraft (e.g., \"Boeing 747\")",
            "properties": [
                {
                    "name": "name",
                    "dataType": [
                        "string"
                    ],
                    "description": "name of the aircraft"
                },
                {
                    "name": "numberOfSeats",
                    "dataType": [
                        "number"
                    ],
                    "description": "number of seats available in the aircraft."
                }
            ]
=======
  "@context": "",
  "version": "0.0.1",
  "type": "thing",
  "name": "weaviate demo things schema",
  "maintainer": "yourfriends@weaviate.com",
  "classes": [
    {
      "class": "City",
      "description": "A city, place or town",
      "properties": [
        {
          "name": "name",
          "@dataType": ["string"],
          "description": "Official name of the city."
        },
        {
          "name": "coordinates",
          "@dataType": ["string"],
          "description": "The city's longitude and latitude",
          "keywords": [{"keyword": "location", "weight": 1.0}]
        },
        {
          "name": "inCountry",
          "@dataType": ["Country"],
          "description": "The country the city lies in"
        },
        {
          "name": "population",
          "@dataType": ["int"],
          "description": "Number of inhabitants of the city"
        },
        {
          "name": "isCapital",
          "@dataType": ["boolean"],
          "description": "True if the city is a capital"
        },
        {
          "name": "reviews",
          "@dataType": ["string"],
          "description": "Visitors opinions about the city"
        },
        {
          "name": "geolocation",
          "@dataType": ["geoCoordinates"],
          "description": "The city's longitude and latitude",
          "keywords": [{"keyword": "location", "weight": 1.0}]
        }
      ]
    },
    {
      "class": "Person",
      "description": "Person",
      "properties": [
        {
          "name": "livesIn",
          "@dataType": ["City"],
          "description": "The place where the person lives in."
        },
        {
          "name": "birthday",
          "@dataType": ["date"],
          "description": "Birthday of the person"
        },
        {
          "name": "name",
          "@dataType": ["string"],
          "description": "Name of the person"
        },
        {
          "name": "nationality",
          "@dataType": ["Country"],
          "description": "Nationality of the person",
          "keywords": [
            {"keyword": "nation", "weight": 1.0},
            {"keyword": "country", "weight": 1.0},
            {"keyword": "person", "weight": 1.0}
          ]
        }
      ]
    },
    {
      "class": "Country",
      "description": "Country",
      "properties": [
        {
          "name": "name",
          "@dataType": ["string"],
          "description": "Official name of the country"
        },
        {
          "name": "population",
          "@dataType": ["int"],
          "description": "Amount of people living in the country"
        }
      ]
    },
    {
      "class": "Airport",
      "description": "An airport",
      "properties": [
        {
          "name": "code",
          "@dataType": ["string"],
          "description": "identifier for an airport"
        },
        {
          "name": "inCity",
          "@dataType": ["City"],
          "description": "City where the airport lies."
        },
        {
          "name": "name",
          "@dataType": ["string"],
          "description": "Official name of the airport"
        }
      ]
    },
    {
      "class": "Airline",
      "description": "An organization that provides flights for passengers",
      "properties": [
        {
          "name": "code",
          "@dataType": ["string"],
          "description": "identifier for an airport"
        },
        {
          "name": "basedIn",
          "@dataType": ["City", "Country"],
          "description": "City or country where the airline is based."
        },
        {
          "name": "name",
          "@dataType": ["string"],
          "description": "Official name of the airline"
        },
        {
          "name": "hasNumberOfPlanes",
          "@dataType": ["int"],
          "description": "Number of airplanes the airline owns"
        }
      ]
    },
    {
      "class": "Plane",
      "description": "An airplane",
      "properties": [
        {
          "name": "code",
          "@dataType": ["string"],
          "description": "identifier for the plane"
        },
        {
          "name": "aircraft",
          "@dataType": ["Aircraft"],
          "description": "the kind of aircraft"
        },
        {
          "name": "ofAirline",
          "@dataType": ["Airline"],
          "description": "Airline the plane is owned by"
        }
      ]
    },
    {
      "class": "Aircraft",
      "description": "The kind of aircraft (e.g., \"Boeing 747\")",
      "properties": [
        {
          "name": "name",
          "@dataType": ["string"],
          "description": "name of the aircraft"
        },
        {
          "name": "numberOfSeats",
          "@dataType": ["number"],
          "description": "number of seats available in the aircraft."
>>>>>>> f1e54b49
        }
      ]
    }
  ]
}<|MERGE_RESOLUTION|>--- conflicted
+++ resolved
@@ -1,233 +1,4 @@
 {
-<<<<<<< HEAD
-    "version": "0.0.1",
-    "type": "thing",
-    "name": "weaviate demo things schema",
-    "maintainer": "yourfriends@weaviate.com",
-    "classes": [
-        {
-            "class": "City",
-            "description": "A city, place or town",
-            "properties": [
-                {
-                    "name": "name",
-                    "dataType": [
-                        "string"
-                    ],
-                    "description": "Official name of the city."
-                },
-                {
-                    "name": "coordinates",
-                    "dataType": [
-                        "string"
-                    ],
-                    "description": "The city's longitude and latitude",
-                    "keywords": [
-                      { "keyword": "location", "weight": 1.0 }
-                    ]
-                },
-                {
-                    "name": "inCountry",
-                    "dataType": [
-                        "Country"
-                    ],
-                    "description": "The country the city lies in"
-                },
-                {
-                    "name": "population",
-                    "dataType": [
-                        "int"
-                    ],
-                    "description": "Number of inhabitants of the city"
-                },
-                {
-                    "name": "isCapital",
-                    "dataType": [
-                        "boolean"
-                    ],
-                    "description": "True if the city is a capital"
-                },
-                {
-                    "name": "geolocation",
-                    "dataType": [
-                        "geoCoordinates"
-                    ],
-                    "description": "The city's longitude and latitude",
-                    "keywords": [
-                      { "keyword": "location", "weight": 1.0 }
-                    ]
-                }
-            ]
-        },
-        {
-            "class": "Person",
-            "description": "Person",
-            "properties": [
-                {
-                    "name": "livesIn",
-                    "dataType": [
-                        "City"
-                    ],
-                    "description": "The place where the person lives in."
-                },
-                {
-                    "name": "birthday",
-                    "dataType": [
-                        "date"
-                    ],
-                    "description": "Birthday of the person"
-                },
-                {
-                    "name": "name",
-                    "dataType": [
-                        "string"
-                    ],
-                    "description": "Name of the person"
-                },
-                {
-                    "name": "nationality",
-                    "dataType": [
-                        "Country"
-                    ],
-                    "description": "Nationality of the person",
-                    "keywords": [
-                      { "keyword": "nation", "weight": 1.0 },
-                      { "keyword": "country", "weight": 1.0 },
-                      { "keyword": "person", "weight": 1.0 }
-                    ]
-
-                }
-            ]
-        },
-        {
-            "class": "Country",
-            "description": "Country",
-            "properties": [
-                {
-                    "name": "name",
-                    "dataType": [
-                        "string"
-                    ],
-                    "description": "Official name of the country"
-                },
-                {
-                    "name": "population",
-                    "dataType": [
-                        "int"
-                    ],
-                    "description": "Amount of people living in the country"
-                }
-            ]
-        },
-        {
-            "class": "Airport",
-            "description": "An airport",
-            "properties": [
-                {
-                    "name": "code",
-                    "dataType": [
-                        "string"
-                    ],
-                    "description": "identifier for an airport"
-                },
-                {
-                    "name": "inCity",
-                    "dataType": [
-                        "City"
-                    ],
-                    "description": "City where the airport lies."
-                },
-                {
-                    "name": "name",
-                    "dataType": [
-                        "string"
-                    ],
-                    "description": "Official name of the airport"
-                }
-            ]
-        },
-        {
-            "class": "Airline",
-            "description": "An organization that provides flights for passengers",
-            "properties": [
-                {
-                    "name": "code",
-                    "dataType": [
-                        "string"
-                    ],
-                    "description": "identifier for an airport"
-                },
-                {
-                    "name": "basedIn",
-                    "dataType": [
-                        "City",
-                        "Country"
-                    ],
-                    "description": "City or country where the airline is based."
-                },
-                {
-                    "name": "name",
-                    "dataType": [
-                        "string"
-                    ],
-                    "description": "Official name of the airline"
-                },
-                {
-                    "name": "hasNumberOfPlanes",
-                    "dataType": [
-                        "int"
-                    ],
-                    "description": "Number of airplanes the airline owns"
-                }
-            ]
-        },
-        {
-            "class": "Plane",
-            "description": "An airplane",
-            "properties": [
-                {
-                    "name": "code",
-                    "dataType": [
-                        "string"
-                    ],
-                    "description": "identifier for the plane"
-                },
-                {
-                    "name": "aircraft",
-                    "dataType": [
-                        "Aircraft"
-                    ],
-                    "description": "the kind of aircraft"
-                },
-                {
-                    "name": "ofAirline",
-                    "dataType": [
-                        "Airline"
-                    ],
-                    "description": "Airline the plane is owned by"
-                }
-            ]
-        },
-        {
-            "class": "Aircraft",
-            "description": "The kind of aircraft (e.g., \"Boeing 747\")",
-            "properties": [
-                {
-                    "name": "name",
-                    "dataType": [
-                        "string"
-                    ],
-                    "description": "name of the aircraft"
-                },
-                {
-                    "name": "numberOfSeats",
-                    "dataType": [
-                        "number"
-                    ],
-                    "description": "number of seats available in the aircraft."
-                }
-            ]
-=======
   "@context": "",
   "version": "0.0.1",
   "type": "thing",
@@ -240,38 +11,38 @@
       "properties": [
         {
           "name": "name",
-          "@dataType": ["string"],
+          "dataType": ["string"],
           "description": "Official name of the city."
         },
         {
           "name": "coordinates",
-          "@dataType": ["string"],
+          "dataType": ["string"],
           "description": "The city's longitude and latitude",
           "keywords": [{"keyword": "location", "weight": 1.0}]
         },
         {
           "name": "inCountry",
-          "@dataType": ["Country"],
+          "dataType": ["Country"],
           "description": "The country the city lies in"
         },
         {
           "name": "population",
-          "@dataType": ["int"],
+          "dataType": ["int"],
           "description": "Number of inhabitants of the city"
         },
         {
           "name": "isCapital",
-          "@dataType": ["boolean"],
+          "dataType": ["boolean"],
           "description": "True if the city is a capital"
         },
         {
           "name": "reviews",
-          "@dataType": ["string"],
+          "dataType": ["string"],
           "description": "Visitors opinions about the city"
         },
         {
           "name": "geolocation",
-          "@dataType": ["geoCoordinates"],
+          "dataType": ["geoCoordinates"],
           "description": "The city's longitude and latitude",
           "keywords": [{"keyword": "location", "weight": 1.0}]
         }
@@ -283,22 +54,22 @@
       "properties": [
         {
           "name": "livesIn",
-          "@dataType": ["City"],
+          "dataType": ["City"],
           "description": "The place where the person lives in."
         },
         {
           "name": "birthday",
-          "@dataType": ["date"],
+          "dataType": ["date"],
           "description": "Birthday of the person"
         },
         {
           "name": "name",
-          "@dataType": ["string"],
+          "dataType": ["string"],
           "description": "Name of the person"
         },
         {
           "name": "nationality",
-          "@dataType": ["Country"],
+          "dataType": ["Country"],
           "description": "Nationality of the person",
           "keywords": [
             {"keyword": "nation", "weight": 1.0},
@@ -314,12 +85,12 @@
       "properties": [
         {
           "name": "name",
-          "@dataType": ["string"],
+          "dataType": ["string"],
           "description": "Official name of the country"
         },
         {
           "name": "population",
-          "@dataType": ["int"],
+          "dataType": ["int"],
           "description": "Amount of people living in the country"
         }
       ]
@@ -330,17 +101,17 @@
       "properties": [
         {
           "name": "code",
-          "@dataType": ["string"],
+          "dataType": ["string"],
           "description": "identifier for an airport"
         },
         {
           "name": "inCity",
-          "@dataType": ["City"],
+          "dataType": ["City"],
           "description": "City where the airport lies."
         },
         {
           "name": "name",
-          "@dataType": ["string"],
+          "dataType": ["string"],
           "description": "Official name of the airport"
         }
       ]
@@ -351,22 +122,22 @@
       "properties": [
         {
           "name": "code",
-          "@dataType": ["string"],
+          "dataType": ["string"],
           "description": "identifier for an airport"
         },
         {
           "name": "basedIn",
-          "@dataType": ["City", "Country"],
+          "dataType": ["City", "Country"],
           "description": "City or country where the airline is based."
         },
         {
           "name": "name",
-          "@dataType": ["string"],
+          "dataType": ["string"],
           "description": "Official name of the airline"
         },
         {
           "name": "hasNumberOfPlanes",
-          "@dataType": ["int"],
+          "dataType": ["int"],
           "description": "Number of airplanes the airline owns"
         }
       ]
@@ -377,17 +148,17 @@
       "properties": [
         {
           "name": "code",
-          "@dataType": ["string"],
+          "dataType": ["string"],
           "description": "identifier for the plane"
         },
         {
           "name": "aircraft",
-          "@dataType": ["Aircraft"],
+          "dataType": ["Aircraft"],
           "description": "the kind of aircraft"
         },
         {
           "name": "ofAirline",
-          "@dataType": ["Airline"],
+          "dataType": ["Airline"],
           "description": "Airline the plane is owned by"
         }
       ]
@@ -398,14 +169,13 @@
       "properties": [
         {
           "name": "name",
-          "@dataType": ["string"],
+          "dataType": ["string"],
           "description": "name of the aircraft"
         },
         {
           "name": "numberOfSeats",
-          "@dataType": ["number"],
+          "dataType": ["number"],
           "description": "number of seats available in the aircraft."
->>>>>>> f1e54b49
         }
       ]
     }
