//                           _       _
// __      _____  __ ___   ___  __ _| |_ ___
// \ \ /\ / / _ \/ _` \ \ / / |/ _` | __/ _ \
//  \ V  V /  __/ (_| |\ V /| | (_| | ||  __/
//   \_/\_/ \___|\__,_| \_/ |_|\__,_|\__\___|
//
//  Copyright © 2016 - 2024 Weaviate B.V. All rights reserved.
//
//  CONTACT: hello@weaviate.io
//

package authz

import (
	"context"
	"crypto/rand"
	"crypto/rsa"
	"errors"
	"fmt"
	"net"
	"strings"
	"testing"
	"time"

	"github.com/weaviate/mockoidc"

	"github.com/stretchr/testify/require"
	"github.com/weaviate/weaviate/client/authz"
	clschema "github.com/weaviate/weaviate/client/schema"
	"github.com/weaviate/weaviate/entities/models"
	"github.com/weaviate/weaviate/test/docker"
	"github.com/weaviate/weaviate/test/helper"
	"github.com/weaviate/weaviate/usecases/auth/authorization"
)

func TestRbacWithOIDC(t *testing.T) {
	customKey := "custom-key"
	customUser := "custom-user"
	tests := []struct {
		name          string
		image         *docker.Compose
		nameCollision bool // same username for DB and OIDC
		onlyOIDC      bool
	}{
		{
			name: "RBAC with OIDC",
			image: docker.New().
				WithWeaviate().WithMockOIDC().WithRBAC().WithRbacRoots("admin-user"),
			nameCollision: false,
			onlyOIDC:      true,
		},
		{
			name: "RBAC with OIDC and API key",
			image: docker.New().
				WithWeaviate().WithMockOIDC().WithRBAC().WithRbacRoots("admin-user").
				WithApiKey().WithUserApiKey("other", "random-key"),
			nameCollision: false,
		},
		{
			name: "RBAC with OIDC and API key overlapping user names",
			image: docker.New().
				WithWeaviate().WithMockOIDC().
				WithRBAC().WithRbacRoots("admin-user").
				WithApiKey().WithUserApiKey("other", "random-key").
				WithApiKey().WithUserApiKey("custom-user", customKey),
			nameCollision: true,
		},
		{
			name: "RBAC with OIDC with certificate",
			image: docker.New().
				WithWeaviate().WithMockOIDCWithCertificate().WithRBAC().WithRbacAdmins("admin-user"),
			nameCollision: false,
			onlyOIDC:      true,
		},
		{
			name: "RBAC with OIDC with certificate and API key",
			image: docker.New().
				WithWeaviate().WithMockOIDCWithCertificate().WithRBAC().WithRbacAdmins("admin-user").
				WithApiKey().WithUserApiKey("other", "random-key"),
			nameCollision: false,
		},
		{
			name: "RBAC with OIDC with certificate and API key overlapping user names",
			image: docker.New().
				WithWeaviate().WithMockOIDCWithCertificate().
				WithRBAC().WithRbacAdmins("admin-user").
				WithApiKey().WithUserApiKey("other", "random-key").
				WithApiKey().WithUserApiKey("custom-user", customKey),
			nameCollision: true,
		},
	}

	for _, test := range tests {
		t.Run(test.name, func(t *testing.T) {
			ctx := context.Background()
			compose, err := test.image.Start(ctx)
			require.NoError(t, err)
			defer func() {
				require.NoError(t, compose.Terminate(ctx))
			}()

			helper.SetupClient(compose.GetWeaviate().URI())
			defer helper.ResetClient()

			// the oidc mock server returns first the token for the admin user and then for the custom-user. See its
			// description for details
			tokenAdmin, _ := docker.GetTokensFromMockOIDCWithHelper(t, compose.GetMockOIDCHelper().URI())
			tokenCustom, _ := docker.GetTokensFromMockOIDCWithHelper(t, compose.GetMockOIDCHelper().URI())

			// prepare roles to assign later
			all := "*"
			readSchemaAction := authorization.ReadCollections
			createSchemaAction := authorization.CreateCollections
			createSchemaRoleName := "createSchema"
			createSchemaRole := &models.Role{
				Name: &createSchemaRoleName,
				Permissions: []*models.Permission{
					{Action: &readSchemaAction, Collections: &models.PermissionCollections{Collection: &all}},
					{Action: &createSchemaAction, Collections: &models.PermissionCollections{Collection: &all}},
				},
			}
			helper.DeleteRole(t, tokenAdmin, createSchemaRoleName)
			helper.CreateRole(t, tokenAdmin, createSchemaRole)
			defer helper.DeleteRole(t, tokenAdmin, createSchemaRoleName)

			// custom-user does not have any roles/permissions
			err = createClass(t, &models.Class{Class: "testingOidc"}, helper.CreateAuth(tokenCustom))
			require.Error(t, err)
			var forbidden *clschema.SchemaObjectsCreateForbidden
			require.True(t, errors.As(err, &forbidden))

			// assigning to OIDC user
			helper.AssignRoleToUserOIDC(t, tokenAdmin, createSchemaRoleName, customUser)
			err = createClass(t, &models.Class{Class: "testingOidc"}, helper.CreateAuth(tokenCustom))
			require.NoError(t, err)

			// only OIDC user has role assigned
			rolesOIDC := helper.GetRolesForUserOIDC(t, customUser, tokenAdmin)
			require.Len(t, rolesOIDC, 1)

			if test.onlyOIDC || !test.nameCollision {
				// validation check for existence will fail
				_, err := helper.Client(t).Authz.GetRolesForUser(authz.NewGetRolesForUserParams().WithID(customUser).WithUserType(string(models.UserTypeInputDb)), helper.CreateAuth(tokenAdmin))
				require.Error(t, err)
				var notFound *authz.GetRolesForUserNotFound
				require.True(t, errors.As(err, &notFound))
			} else {
				rolesDB := helper.GetRolesForUser(t, customUser, tokenAdmin, true)
				require.Len(t, rolesDB, 0)
			}

			usersOidc := helper.GetUserForRolesBoth(t, createSchemaRoleName, tokenAdmin)
			require.Len(t, usersOidc, 1)
			if test.onlyOIDC || !test.nameCollision {
				_, err := helper.Client(t).Authz.GetRolesForUser(authz.NewGetRolesForUserParams().WithID(customUser).WithUserType(string(models.UserTypeInputDb)), helper.CreateAuth(tokenAdmin))
				require.Error(t, err)
				var notFound *authz.GetRolesForUserNotFound
				require.True(t, errors.As(err, &notFound))
			} else {
				usersDB := helper.GetUserForRoles(t, createSchemaRoleName, tokenAdmin)
				require.Len(t, usersDB, 0)
			}

			// assign role to non-existing user => no error (if OIDC is enabled)
			helper.AssignRoleToUserOIDC(t, tokenAdmin, createSchemaRoleName, "i-dont-exist")

			// only oidc root user, as api-keys are either not enabled or do not have a root user
			users := helper.GetUserForRolesBoth(t, "root", tokenAdmin)
			for _, user := range users {
				require.Equal(t, *user.UserType, models.UserTypeOutputOidc)
			}

			if test.nameCollision {
				// api key user does NOT have the rights, even though it has the same name
				err = createClass(t, &models.Class{Class: "testingApiKey"}, helper.CreateAuth(customKey))
				require.Error(t, err)
				var forbidden *clschema.SchemaObjectsCreateForbidden
				require.True(t, errors.As(err, &forbidden))

				helper.AssignRoleToUser(t, tokenAdmin, createSchemaRoleName, "custom-user")
				err = createClass(t, &models.Class{Class: "testingApiKey"}, helper.CreateAuth(customKey))
				require.NoError(t, err)
			}

			if test.onlyOIDC {
				// cannot assign/revoke to/from db users
				resp, err := helper.Client(t).Authz.AssignRoleToUser(
					authz.NewAssignRoleToUserParams().WithID("random-user").WithBody(authz.AssignRoleToUserBody{Roles: []string{createSchemaRoleName}, UserType: models.UserTypeInputDb}),
					helper.CreateAuth(tokenAdmin),
				)
				require.Nil(t, resp)
				require.Error(t, err)

				resp2, err := helper.Client(t).Authz.RevokeRoleFromUser(
					authz.NewRevokeRoleFromUserParams().WithID("random-user").WithBody(authz.RevokeRoleFromUserBody{Roles: []string{createSchemaRoleName}, UserType: models.UserTypeInputDb}),
					helper.CreateAuth(tokenAdmin),
				)
				require.Nil(t, resp2)
				require.Error(t, err)

				// no validation for deprecated path when OIDC is enabled:
				_, err = helper.Client(t).Authz.AssignRoleToUser(
					authz.NewAssignRoleToUserParams().WithID("random-user").WithBody(authz.AssignRoleToUserBody{Roles: []string{createSchemaRoleName}}),
					helper.CreateAuth(tokenAdmin),
				)
				require.NoError(t, err)

				_, err = helper.Client(t).Authz.RevokeRoleFromUser(
					authz.NewRevokeRoleFromUserParams().WithID("random-user").WithBody(authz.RevokeRoleFromUserBody{Roles: []string{createSchemaRoleName}}),
					helper.CreateAuth(tokenAdmin),
				)
				require.NoError(t, err)
			}
		})
	}
}

func TestRbacWithOIDCGroups(t *testing.T) {
	ctx := context.Background()
<<<<<<< HEAD

	compose, err := docker.New().WithWeaviate().WithMockOIDC().WithRBAC().WithRbacRoots("admin-user").Start(ctx)
	require.NoError(t, err)
	defer func() {
		require.NoError(t, compose.Terminate(ctx))
	}()
	helper.SetupClient(compose.GetWeaviate().URI())
	defer helper.ResetClient()

	authEndpoint, tokenEndpoint := docker.GetEndpointsFromMockOIDC(compose.GetMockOIDC().URI())

	// the oidc mock server returns first the token for the admin user and then for the custom-user. See its
	// description for details
	tokenAdmin, _ := docker.GetTokensFromMockOIDC(t, authEndpoint, tokenEndpoint)
	tokenCustom, _ := docker.GetTokensFromMockOIDC(t, authEndpoint, tokenEndpoint)

	// prepare roles to assign later
	className := strings.Replace(t.Name(), "/", "", 1) + "Class"
	readSchemaAction := authorization.ReadCollections
	createSchemaAction := authorization.CreateCollections
	createSchemaRoleName := "createSchema"
	createSchemaRole := &models.Role{
		Name: &createSchemaRoleName,
		Permissions: []*models.Permission{
			{Action: &readSchemaAction, Collections: &models.PermissionCollections{Collection: &className}},
			{Action: &createSchemaAction, Collections: &models.PermissionCollections{Collection: &className}},
=======
	tests := []struct {
		name  string
		image *docker.Compose
	}{
		{
			name:  "without certificate",
			image: docker.New().WithWeaviate().WithMockOIDC().WithRBAC().WithRbacAdmins("admin-user"),
>>>>>>> cb0bd025
		},
		{
			name:  "with certificate",
			image: docker.New().WithWeaviate().WithMockOIDCWithCertificate().WithRBAC().WithRbacAdmins("admin-user"),
		},
	}
	for _, test := range tests {
		t.Run(test.name, func(t *testing.T) {
			compose, err := test.image.Start(ctx)
			require.NoError(t, err)
			defer func() {
				require.NoError(t, compose.Terminate(ctx))
			}()
			helper.SetupClient(compose.GetWeaviate().URI())
			defer helper.ResetClient()

			// the oidc mock server returns first the token for the admin user and then for the custom-user. See its
			// description for details
			tokenAdmin, _ := docker.GetTokensFromMockOIDCWithHelper(t, compose.GetMockOIDCHelper().URI())
			tokenCustom, _ := docker.GetTokensFromMockOIDCWithHelper(t, compose.GetMockOIDCHelper().URI())

			// prepare roles to assign later
			className := strings.Replace(t.Name(), "/", "", 1) + "Class"
			readSchemaAction := authorization.ReadCollections
			createSchemaAction := authorization.CreateCollections
			createSchemaRoleName := "createSchema"
			createSchemaRole := &models.Role{
				Name: &createSchemaRoleName,
				Permissions: []*models.Permission{
					{Action: &readSchemaAction, Collections: &models.PermissionCollections{Collection: &className}},
					{Action: &createSchemaAction, Collections: &models.PermissionCollections{Collection: &className}},
				},
			}
			helper.DeleteRole(t, tokenAdmin, createSchemaRoleName)
			helper.CreateRole(t, tokenAdmin, createSchemaRole)
			defer helper.DeleteRole(t, tokenAdmin, createSchemaRoleName)
			helper.DeleteClassWithAuthz(t, className, helper.CreateAuth(tokenAdmin))

			// custom-user does not have any roles/permissions
			err = createClass(t, &models.Class{Class: className}, helper.CreateAuth(tokenCustom))
			require.Error(t, err)
			var forbidden *clschema.SchemaObjectsCreateForbidden
			require.True(t, errors.As(err, &forbidden))

			// assigning role to group and now user has permission
			helper.AssignRoleToGroup(t, tokenAdmin, createSchemaRoleName, "custom-group")
			err = createClass(t, &models.Class{Class: className}, helper.CreateAuth(tokenCustom))
			require.NoError(t, err)

			// delete class to test again after revocation
			helper.DeleteClassWithAuthz(t, className, helper.CreateAuth(tokenAdmin))
			helper.RevokeRoleFromGroup(t, tokenAdmin, createSchemaRoleName, "custom-group")
			err = createClass(t, &models.Class{Class: className}, helper.CreateAuth(tokenCustom))
			require.Error(t, err)
		})
	}
}

func TestRbacWithOIDCRootGroups(t *testing.T) {
	ctx := context.Background()
	tests := []struct {
		name  string
		image *docker.Compose
	}{
		{
			name:  "without certificate",
			image: docker.New().WithWeaviate().WithMockOIDC().WithRBAC().WithRbacAdmins("admin-user"),
		},
		{
			name:  "with certificate",
			image: docker.New().WithWeaviate().WithMockOIDCWithCertificate().WithRBAC().WithRbacAdmins("admin-user"),
		},
	}
	for _, test := range tests {
		t.Run(test.name, func(t *testing.T) {
			compose, err := test.image.WithRbacRootGroups("custom-group").Start(ctx)
			require.NoError(t, err)
			defer func() {
				require.NoError(t, compose.Terminate(ctx))
			}()
			helper.SetupClient(compose.GetWeaviate().URI())
			defer helper.ResetClient()

<<<<<<< HEAD
	compose, err := docker.New().WithWeaviate().WithMockOIDC().WithRBAC().WithRbacRoots("admin-user").WithRbacRootGroups("custom-group").Start(ctx)
	require.NoError(t, err)
	defer func() {
		require.NoError(t, compose.Terminate(ctx))
	}()
	helper.SetupClient(compose.GetWeaviate().URI())
	defer helper.ResetClient()

	authEndpoint, tokenEndpoint := docker.GetEndpointsFromMockOIDC(compose.GetMockOIDC().URI())

	// the oidc mock server returns first the token for the admin user and then for the custom-user. See its
	// description for details
	tokenAdmin, _ := docker.GetTokensFromMockOIDC(t, authEndpoint, tokenEndpoint)
	tokenCustom, _ := docker.GetTokensFromMockOIDC(t, authEndpoint, tokenEndpoint)
=======
			// the oidc mock server returns first the token for the admin user and then for the custom-user. See its
			// description for details
			tokenAdmin, _ := docker.GetTokensFromMockOIDCWithHelper(t, compose.GetMockOIDCHelper().URI())
			tokenCustom, _ := docker.GetTokensFromMockOIDCWithHelper(t, compose.GetMockOIDCHelper().URI())
>>>>>>> cb0bd025

			className := strings.Replace(t.Name(), "/", "", 1) + "Class"
			helper.DeleteClassWithAuthz(t, className, helper.CreateAuth(tokenAdmin))

			// custom user can create collection without any extra roles, because of membership in root group
			err = createClass(t, &models.Class{Class: className}, helper.CreateAuth(tokenCustom))
			require.NoError(t, err)
		})
	}
}

const AuthCode = "auth"

// This test starts an oidc mock server with the same settings as the containerized one. Helpful if you want to know
// why a OIDC request fails
func TestRbacWithOIDCManual(t *testing.T) {
	t.Skip("This is for testing/debugging only")
	rsaKey, _ := rsa.GenerateKey(rand.Reader, 2048)
	m, _ := mockoidc.NewServer(rsaKey)
	ln, _ := net.Listen("tcp", "127.0.0.1:48001")
	m.Start(ln, nil)
	defer m.Shutdown()
	m.ClientSecret = "Secret"
	m.ClientID = "mock-oidc-test"

	admin := &mockoidc.MockUser{Subject: "admin-user"}
	m.QueueUser(admin)
	m.QueueCode(AuthCode)

	custom := &mockoidc.MockUser{Subject: "custom-user", Groups: []string{"custom-group"}}
	m.QueueUser(custom)
	m.QueueCode(AuthCode)

	// this should just run until we are done with testing
	for {
		fmt.Println(m.Issuer())
		fmt.Println(m.TokenEndpoint())
		time.Sleep(time.Second)
	}
}

func TestRbacWithOIDCAssignRevokeGroups(t *testing.T) {
	ctx := context.Background()
	tests := []struct {
		name  string
		image *docker.Compose
	}{
		{
			name:  "without certificate",
			image: docker.New().WithWeaviate().WithMockOIDC().WithRBAC().WithRbacAdmins("admin-user"),
		},
		{
			name:  "with certificate",
			image: docker.New().WithWeaviate().WithMockOIDCWithCertificate().WithRBAC().WithRbacAdmins("admin-user"),
		},
	}
	for _, test := range tests {
		t.Run(test.name, func(t *testing.T) {
			compose, err := test.image.Start(ctx)
			require.NoError(t, err)
			defer func() {
				require.NoError(t, compose.Terminate(ctx))
			}()
			helper.SetupClient(compose.GetWeaviate().URI())
			defer helper.ResetClient()

<<<<<<< HEAD
	compose, err := docker.New().WithWeaviate().WithMockOIDC().WithRBAC().WithRbacRoots("admin-user").Start(ctx)
	require.NoError(t, err)
	defer func() {
		require.NoError(t, compose.Terminate(ctx))
	}()
	helper.SetupClient(compose.GetWeaviate().URI())
	defer helper.ResetClient()

	authEndpoint, tokenEndpoint := docker.GetEndpointsFromMockOIDC(compose.GetMockOIDC().URI())

	// the oidc mock server returns first the token for the admin user and then for the custom-user. See its
	// description for details
	tokenAdmin, _ := docker.GetTokensFromMockOIDC(t, authEndpoint, tokenEndpoint)
	tokenCustom, _ := docker.GetTokensFromMockOIDC(t, authEndpoint, tokenEndpoint)
=======
			// the oidc mock server returns first the token for the admin user and then for the custom-user. See its
			// description for details
			tokenAdmin, _ := docker.GetTokensFromMockOIDCWithHelper(t, compose.GetMockOIDCHelper().URI())
			tokenCustom, _ := docker.GetTokensFromMockOIDCWithHelper(t, compose.GetMockOIDCHelper().URI())
>>>>>>> cb0bd025

			role := models.Role{Name: String("test-role"), Permissions: []*models.Permission{helper.NewCollectionsPermission().WithAction(authorization.ReadCollections).Permission()}}
			helper.CreateRole(t, tokenAdmin, &role)

			assign := func(key string) error {
				_, err = helper.Client(t).Authz.AssignRoleToGroup(authz.NewAssignRoleToGroupParams().WithBody(authz.AssignRoleToGroupBody{Roles: []string{*role.Name}}).WithID("custom-group"), helper.CreateAuth(key))
				return err
			}
			revoke := func(key string) error {
				_, err = helper.Client(t).Authz.RevokeRoleFromGroup(authz.NewRevokeRoleFromGroupParams().WithBody(authz.RevokeRoleFromGroupBody{Roles: []string{*role.Name}}).WithID("custom-group"), helper.CreateAuth(key))
				return err
			}

			// non-root users cannot assign roles to groups
			err = assign(tokenCustom)
			require.Error(t, err)
			var forbiddenAssign *authz.AssignRoleToGroupForbidden
			require.True(t, errors.As(err, &forbiddenAssign))

			// root users can assign roles to groups
			err = assign(tokenAdmin)
			if errors.As(err, &forbiddenAssign) {
				t.Log(forbiddenAssign.Payload.Error[0].Message)
			}
			require.NoError(t, err)

			// non-root users cannot revoke roles from groups
			err = revoke(tokenCustom)
			require.Error(t, err)
			var forbiddenRevoke *authz.RevokeRoleFromGroupForbidden
			require.True(t, errors.As(err, &forbiddenRevoke))

			// root users can revoke roles from groups
			err = revoke(tokenAdmin)
			require.NoError(t, err)

			// check that revoking the final group is a no-op
			err = revoke(tokenAdmin)
			require.NoError(t, err)
		})
	}
}

func TestOidcRootAndDynamicUsers(t *testing.T) {
	ctx := context.Background()
	tests := []struct {
		name  string
		image *docker.Compose
	}{
		{
			name:  "without certificate",
			image: docker.New().WithWeaviate().WithMockOIDC().WithDbUsers(),
		},
		{
			name:  "with certificate",
			image: docker.New().WithWeaviate().WithMockOIDCWithCertificate().WithDbUsers(),
		},
	}
	for _, test := range tests {
		t.Run(test.name, func(t *testing.T) {
			compose, err := test.image.Start(ctx)
			require.NoError(t, err)
			defer func() {
				require.NoError(t, compose.Terminate(ctx))
			}()

			helper.SetupClient(compose.GetWeaviate().URI())
			defer helper.ResetClient()

			// the oidc mock server returns first the token for the admin user and then for the custom-user. See its
			// description for details
			tokenAdmin, _ := docker.GetTokensFromMockOIDCWithHelper(t, compose.GetMockOIDCHelper().URI())

			helper.DeleteUser(t, "dynamic1", tokenAdmin)
			apiKey := helper.CreateUser(t, "dynamic1", tokenAdmin)

			info := helper.GetInfoForOwnUser(t, apiKey)
			require.Equal(t, *info.Username, "dynamic1")
		})
	}
}

func TestOidcWrongCertificate(t *testing.T) {
	ctx := context.Background()
	t.Run("wrong certificates", func(t *testing.T) {
		// MockOIDC server has been created with it's own certifcates but we pass here some other certifcate, this situation should
		// lead to Weaviate not being able to connect OIDC server thus not being able to start
		wrongCertificate, _, err := docker.GenerateCertificateAndKey(docker.MockOIDC)
		require.NoError(t, err)
		compose, err := docker.New().
			WithWeaviate().WithDbUsers().
			WithMockOIDCWithCertificate().
			// pass some other certificate which is not used by MockOIDC
			WithWeaviateEnv("AUTHENTICATION_OIDC_CERTIFICATE", wrongCertificate).
			Start(ctx)
		// Weaviate should not start in this configuration
		require.Error(t, err)
		require.NoError(t, compose.Terminate(ctx))
	})
	t.Run("proper certificates", func(t *testing.T) {
		compose, err := docker.New().
			WithWeaviate().WithDbUsers().
			WithMockOIDCWithCertificate().
			Start(ctx)
		require.NoError(t, err)
		require.NoError(t, compose.Terminate(ctx))
	})
}<|MERGE_RESOLUTION|>--- conflicted
+++ resolved
@@ -68,14 +68,14 @@
 		{
 			name: "RBAC with OIDC with certificate",
 			image: docker.New().
-				WithWeaviate().WithMockOIDCWithCertificate().WithRBAC().WithRbacAdmins("admin-user"),
+				WithWeaviate().WithMockOIDCWithCertificate().WithRBAC().WithRbacRoots("admin-user"),
 			nameCollision: false,
 			onlyOIDC:      true,
 		},
 		{
 			name: "RBAC with OIDC with certificate and API key",
 			image: docker.New().
-				WithWeaviate().WithMockOIDCWithCertificate().WithRBAC().WithRbacAdmins("admin-user").
+				WithWeaviate().WithMockOIDCWithCertificate().WithRBAC().WithRbacRoots("admin-user").
 				WithApiKey().WithUserApiKey("other", "random-key"),
 			nameCollision: false,
 		},
@@ -83,7 +83,7 @@
 			name: "RBAC with OIDC with certificate and API key overlapping user names",
 			image: docker.New().
 				WithWeaviate().WithMockOIDCWithCertificate().
-				WithRBAC().WithRbacAdmins("admin-user").
+				WithRBAC().WithRbacRoots("admin-user").
 				WithApiKey().WithUserApiKey("other", "random-key").
 				WithApiKey().WithUserApiKey("custom-user", customKey),
 			nameCollision: true,
@@ -217,46 +217,17 @@
 
 func TestRbacWithOIDCGroups(t *testing.T) {
 	ctx := context.Background()
-<<<<<<< HEAD
-
-	compose, err := docker.New().WithWeaviate().WithMockOIDC().WithRBAC().WithRbacRoots("admin-user").Start(ctx)
-	require.NoError(t, err)
-	defer func() {
-		require.NoError(t, compose.Terminate(ctx))
-	}()
-	helper.SetupClient(compose.GetWeaviate().URI())
-	defer helper.ResetClient()
-
-	authEndpoint, tokenEndpoint := docker.GetEndpointsFromMockOIDC(compose.GetMockOIDC().URI())
-
-	// the oidc mock server returns first the token for the admin user and then for the custom-user. See its
-	// description for details
-	tokenAdmin, _ := docker.GetTokensFromMockOIDC(t, authEndpoint, tokenEndpoint)
-	tokenCustom, _ := docker.GetTokensFromMockOIDC(t, authEndpoint, tokenEndpoint)
-
-	// prepare roles to assign later
-	className := strings.Replace(t.Name(), "/", "", 1) + "Class"
-	readSchemaAction := authorization.ReadCollections
-	createSchemaAction := authorization.CreateCollections
-	createSchemaRoleName := "createSchema"
-	createSchemaRole := &models.Role{
-		Name: &createSchemaRoleName,
-		Permissions: []*models.Permission{
-			{Action: &readSchemaAction, Collections: &models.PermissionCollections{Collection: &className}},
-			{Action: &createSchemaAction, Collections: &models.PermissionCollections{Collection: &className}},
-=======
 	tests := []struct {
 		name  string
 		image *docker.Compose
 	}{
 		{
 			name:  "without certificate",
-			image: docker.New().WithWeaviate().WithMockOIDC().WithRBAC().WithRbacAdmins("admin-user"),
->>>>>>> cb0bd025
+			image: docker.New().WithWeaviate().WithMockOIDC().WithRBAC().WithRbacRoots("admin-user"),
 		},
 		{
 			name:  "with certificate",
-			image: docker.New().WithWeaviate().WithMockOIDCWithCertificate().WithRBAC().WithRbacAdmins("admin-user"),
+			image: docker.New().WithWeaviate().WithMockOIDCWithCertificate().WithRBAC().WithRbacRoots("admin-user"),
 		},
 	}
 	for _, test := range tests {
@@ -319,11 +290,11 @@
 	}{
 		{
 			name:  "without certificate",
-			image: docker.New().WithWeaviate().WithMockOIDC().WithRBAC().WithRbacAdmins("admin-user"),
+			image: docker.New().WithWeaviate().WithMockOIDC().WithRBAC().WithRbacRoots("admin-user"),
 		},
 		{
 			name:  "with certificate",
-			image: docker.New().WithWeaviate().WithMockOIDCWithCertificate().WithRBAC().WithRbacAdmins("admin-user"),
+			image: docker.New().WithWeaviate().WithMockOIDCWithCertificate().WithRBAC().WithRbacRoots("admin-user"),
 		},
 	}
 	for _, test := range tests {
@@ -336,27 +307,10 @@
 			helper.SetupClient(compose.GetWeaviate().URI())
 			defer helper.ResetClient()
 
-<<<<<<< HEAD
-	compose, err := docker.New().WithWeaviate().WithMockOIDC().WithRBAC().WithRbacRoots("admin-user").WithRbacRootGroups("custom-group").Start(ctx)
-	require.NoError(t, err)
-	defer func() {
-		require.NoError(t, compose.Terminate(ctx))
-	}()
-	helper.SetupClient(compose.GetWeaviate().URI())
-	defer helper.ResetClient()
-
-	authEndpoint, tokenEndpoint := docker.GetEndpointsFromMockOIDC(compose.GetMockOIDC().URI())
-
-	// the oidc mock server returns first the token for the admin user and then for the custom-user. See its
-	// description for details
-	tokenAdmin, _ := docker.GetTokensFromMockOIDC(t, authEndpoint, tokenEndpoint)
-	tokenCustom, _ := docker.GetTokensFromMockOIDC(t, authEndpoint, tokenEndpoint)
-=======
 			// the oidc mock server returns first the token for the admin user and then for the custom-user. See its
 			// description for details
 			tokenAdmin, _ := docker.GetTokensFromMockOIDCWithHelper(t, compose.GetMockOIDCHelper().URI())
 			tokenCustom, _ := docker.GetTokensFromMockOIDCWithHelper(t, compose.GetMockOIDCHelper().URI())
->>>>>>> cb0bd025
 
 			className := strings.Replace(t.Name(), "/", "", 1) + "Class"
 			helper.DeleteClassWithAuthz(t, className, helper.CreateAuth(tokenAdmin))
@@ -406,11 +360,11 @@
 	}{
 		{
 			name:  "without certificate",
-			image: docker.New().WithWeaviate().WithMockOIDC().WithRBAC().WithRbacAdmins("admin-user"),
+			image: docker.New().WithWeaviate().WithMockOIDC().WithRBAC().WithRbacRoots("admin-user"),
 		},
 		{
 			name:  "with certificate",
-			image: docker.New().WithWeaviate().WithMockOIDCWithCertificate().WithRBAC().WithRbacAdmins("admin-user"),
+			image: docker.New().WithWeaviate().WithMockOIDCWithCertificate().WithRBAC().WithRbacRoots("admin-user"),
 		},
 	}
 	for _, test := range tests {
@@ -423,27 +377,10 @@
 			helper.SetupClient(compose.GetWeaviate().URI())
 			defer helper.ResetClient()
 
-<<<<<<< HEAD
-	compose, err := docker.New().WithWeaviate().WithMockOIDC().WithRBAC().WithRbacRoots("admin-user").Start(ctx)
-	require.NoError(t, err)
-	defer func() {
-		require.NoError(t, compose.Terminate(ctx))
-	}()
-	helper.SetupClient(compose.GetWeaviate().URI())
-	defer helper.ResetClient()
-
-	authEndpoint, tokenEndpoint := docker.GetEndpointsFromMockOIDC(compose.GetMockOIDC().URI())
-
-	// the oidc mock server returns first the token for the admin user and then for the custom-user. See its
-	// description for details
-	tokenAdmin, _ := docker.GetTokensFromMockOIDC(t, authEndpoint, tokenEndpoint)
-	tokenCustom, _ := docker.GetTokensFromMockOIDC(t, authEndpoint, tokenEndpoint)
-=======
 			// the oidc mock server returns first the token for the admin user and then for the custom-user. See its
 			// description for details
 			tokenAdmin, _ := docker.GetTokensFromMockOIDCWithHelper(t, compose.GetMockOIDCHelper().URI())
 			tokenCustom, _ := docker.GetTokensFromMockOIDCWithHelper(t, compose.GetMockOIDCHelper().URI())
->>>>>>> cb0bd025
 
 			role := models.Role{Name: String("test-role"), Permissions: []*models.Permission{helper.NewCollectionsPermission().WithAction(authorization.ReadCollections).Permission()}}
 			helper.CreateRole(t, tokenAdmin, &role)
