--- conflicted
+++ resolved
@@ -1,10 +1,6 @@
 module acceptance_tests_with_client
 
-<<<<<<< HEAD
-go 1.22.7
-=======
 go 1.24
->>>>>>> 43b6956a
 
 replace github.com/weaviate/weaviate => ../..
 
@@ -76,7 +72,6 @@
 	github.com/go-logr/logr v1.4.2 // indirect
 	github.com/go-logr/stdr v1.2.2 // indirect
 	github.com/go-ole/go-ole v1.3.0 // indirect
-<<<<<<< HEAD
 	github.com/go-openapi/analysis v0.23.0 // indirect
 	github.com/go-openapi/errors v0.22.0 // indirect
 	github.com/go-openapi/jsonpointer v0.21.0 // indirect
@@ -87,17 +82,6 @@
 	github.com/go-openapi/swag v0.23.0 // indirect
 	github.com/go-openapi/validate v0.24.0 // indirect
 	github.com/goccy/go-json v0.10.4 // indirect
-=======
-	github.com/go-openapi/analysis v0.21.2 // indirect
-	github.com/go-openapi/errors v0.20.3 // indirect
-	github.com/go-openapi/jsonpointer v0.19.5 // indirect
-	github.com/go-openapi/jsonreference v0.20.0 // indirect
-	github.com/go-openapi/loads v0.21.1 // indirect
-	github.com/go-openapi/spec v0.20.4 // indirect
-	github.com/go-openapi/swag v0.22.3 // indirect
-	github.com/go-openapi/validate v0.21.0 // indirect
-	github.com/goccy/go-json v0.10.3 // indirect
->>>>>>> 43b6956a
 	github.com/gogo/protobuf v1.3.2 // indirect
 	github.com/golang/groupcache v0.0.0-20210331224755-41bb18bfe9da // indirect
 	github.com/golang/protobuf v1.5.4 // indirect
@@ -189,12 +173,11 @@
 	go.uber.org/mock v0.4.0 // indirect
 	golang.org/x/crypto v0.37.0 // indirect
 	golang.org/x/exp v0.0.0-20240808152545-0cdaa3abc0fa // indirect
-<<<<<<< HEAD
 	golang.org/x/net v0.34.0 // indirect
 	golang.org/x/oauth2 v0.25.0 // indirect
-	golang.org/x/sync v0.10.0 // indirect
-	golang.org/x/sys v0.29.0 // indirect
-	golang.org/x/text v0.21.0 // indirect
+	golang.org/x/sync v0.13.0 // indirect
+	golang.org/x/sys v0.32.0 // indirect
+	golang.org/x/text v0.24.0 // indirect
 	golang.org/x/time v0.9.0 // indirect
 	gonum.org/v1/gonum v0.15.1 // indirect
 	google.golang.org/api v0.216.0 // indirect
@@ -203,21 +186,6 @@
 	google.golang.org/genproto/googleapis/rpc v0.0.0-20250102185135-69823020774d // indirect
 	google.golang.org/grpc v1.69.4 // indirect
 	google.golang.org/protobuf v1.36.3 // indirect
-=======
-	golang.org/x/net v0.33.0 // indirect
-	golang.org/x/oauth2 v0.23.0 // indirect
-	golang.org/x/sync v0.13.0 // indirect
-	golang.org/x/sys v0.32.0 // indirect
-	golang.org/x/text v0.24.0 // indirect
-	golang.org/x/time v0.6.0 // indirect
-	gonum.org/v1/gonum v0.12.0 // indirect
-	google.golang.org/api v0.198.0 // indirect
-	google.golang.org/genproto v0.0.0-20240903143218-8af14fe29dc1 // indirect
-	google.golang.org/genproto/googleapis/api v0.0.0-20240827150818-7e3bb234dfed // indirect
-	google.golang.org/genproto/googleapis/rpc v0.0.0-20240903143218-8af14fe29dc1 // indirect
-	google.golang.org/grpc v1.66.2 // indirect
-	google.golang.org/protobuf v1.34.2 // indirect
->>>>>>> 43b6956a
 	gopkg.in/yaml.v2 v2.4.0 // indirect
 	gopkg.in/yaml.v3 v3.0.1 // indirect
 )