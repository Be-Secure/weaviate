//                           _       _
// __      _____  __ ___   ___  __ _| |_ ___
// \ \ /\ / / _ \/ _` \ \ / / |/ _` | __/ _ \
//  \ V  V /  __/ (_| |\ V /| | (_| | ||  __/
//   \_/\_/ \___|\__,_| \_/ |_|\__,_|\__\___|
//
//  Copyright © 2016 - 2024 Weaviate B.V. All rights reserved.
//
//  CONTACT: hello@weaviate.io
//

package graphqlhelper

import (
	"encoding/json"
	"errors"
	"fmt"
	"strings"
	"testing"
	"time"

	"github.com/go-openapi/runtime"
	"github.com/stretchr/testify/require"

	"github.com/weaviate/weaviate/client/graphql"
	graphql_client "github.com/weaviate/weaviate/client/graphql"
	"github.com/weaviate/weaviate/entities/models"
	"github.com/weaviate/weaviate/test/helper"
)

type GraphQLResult struct {
	Result interface{}
}

// Perform a GraphQL request
func QueryGraphQL(t *testing.T, auth runtime.ClientAuthInfoWriterFunc, operation string, query string, variables map[string]interface{}) (*models.GraphQLResponse, error) {
	var vars interface{} = variables
	params := graphql_client.NewGraphqlPostParams().WithBody(&models.GraphQLQuery{OperationName: operation, Query: query, Variables: vars})
	response, err := helper.Client(t).Graphql.GraphqlPost(params, nil)
	if err != nil {
		return nil, err
	}

	return response.Payload, nil
}

// Perform a GraphQL request with timeout
func QueryGraphQLWithTimeout(t *testing.T, auth runtime.ClientAuthInfoWriterFunc, operation string, query string, variables map[string]interface{}, timeout time.Duration) (*models.GraphQLResponse, error) {
	var vars interface{} = variables
	params := graphql_client.NewGraphqlPostParamsWithTimeout(timeout).WithBody(&models.GraphQLQuery{OperationName: operation, Query: query, Variables: vars})
	response, err := helper.Client(t).Graphql.GraphqlPost(params, nil)
	if err != nil {
		return nil, err
	}

	return response.Payload, nil
}

// Perform a GraphQL request and call fatal on failure
func QueryGraphQLOrFatal(t *testing.T, auth runtime.ClientAuthInfoWriterFunc, operation string, query string, variables map[string]interface{}) *models.GraphQLResponse {
	t.Helper()
	response, err := QueryGraphQL(t, auth, operation, query, variables)
	return getGraphQLResponseOrFatal(t, response, err)
}

// Perform a GraphQL request and call fatal on failure with timeout
func QueryGraphQLOrFatalWithTimeout(t *testing.T, auth runtime.ClientAuthInfoWriterFunc, operation string, query string, variables map[string]interface{}, timeout time.Duration) *models.GraphQLResponse {
	t.Helper()
	response, err := QueryGraphQLWithTimeout(t, auth, operation, query, variables, timeout)
	return getGraphQLResponseOrFatal(t, response, err)
}

func getGraphQLResponseOrFatal(t *testing.T, response *models.GraphQLResponse, err error) *models.GraphQLResponse {
	t.Helper()
	if err != nil {
<<<<<<< HEAD
		var parsedErr *graphql.GraphqlPostUnprocessableEntity
		if !errors.As(err, &parsedErr) {
			t.Fatalf("Expected the query to succeed, but failed due to: %#v", err)
=======
		parsedErr, ok := err.(*graphql.GraphqlPostUnprocessableEntity)
		if !ok {
			t.Fatalf("Expected the query to succeed, but failed due to: %#v, with message: %s", err, err.Error())
>>>>>>> 95139c6a
		}
		innerErr := parsedErr.Payload.Error[0]
		t.Fatalf("Expected the query to succeed, but failed with unprocessable entity: %v, with message: %s", innerErr, innerErr.Message)
	}
	return response
}

// Perform a query and assert that it is successful
func AssertGraphQL(t *testing.T, auth runtime.ClientAuthInfoWriterFunc, query string) *GraphQLResult {
	t.Helper()
	response := QueryGraphQLOrFatal(t, auth, "", query, nil)
	return getGraphQLResult(t, response)
}

// Perform a query and assert that it is successful with timeout
func AssertGraphQLWithTimeout(t *testing.T, auth runtime.ClientAuthInfoWriterFunc, timeout time.Duration, query string) *GraphQLResult {
	t.Helper()
	response := QueryGraphQLOrFatalWithTimeout(t, auth, "", query, nil, timeout)
	return getGraphQLResult(t, response)
}

func getGraphQLResult(t *testing.T, response *models.GraphQLResponse) *GraphQLResult {
	t.Helper()
	if len(response.Errors) != 0 {
		j, _ := json.Marshal(response.Errors)
		t.Fatal("GraphQL resolved to an error:", string(j))
	}

	data := make(map[string]interface{})

	// get rid of models.JSONData
	for key, value := range response.Data {
		data[key] = value
	}

	return &GraphQLResult{Result: data}
}

// Perform a query and assert that it has errors
func ErrorGraphQL(t *testing.T, auth runtime.ClientAuthInfoWriterFunc, query string) []*models.GraphQLError {
	t.Helper()
	response := QueryGraphQLOrFatal(t, auth, "", query, nil)

	if len(response.Errors) == 0 {
		j, _ := json.Marshal(response.Errors)
		t.Fatal("GraphQL resolved to data:", string(j))
	}

	return response.Errors
}

// Drill down in the result
func (g GraphQLResult) Get(paths ...string) *GraphQLResult {
	current := g.Result
	for _, path := range paths {
		var ok bool
		currentAsMap := (current.(map[string]interface{}))
		current, ok = currentAsMap[path]
		if !ok {
			panic(fmt.Sprintf("Cannot get element %s in %#v; result: %#v", path, paths, g.Result))
		}
	}

	return &GraphQLResult{
		Result: current,
	}
}

// Cast the result to a slice
func (g *GraphQLResult) AsSlice() []interface{} {
	return g.Result.([]interface{})
}

func Vec2String(v []float32) (s string) {
	for _, n := range v {
		s = fmt.Sprintf("%s, %f", s, n)
	}
	s = strings.TrimLeft(s, ", ")
	return fmt.Sprintf("[%s]", s)
}

func ParseVec(t *testing.T, iVec []interface{}) []float32 {
	vec := make([]float32, len(iVec))
	for i, val := range iVec {
		parsed, err := val.(json.Number).Float64()
		require.Nil(t, err)
		vec[i] = float32(parsed)
	}
	return vec
}<|MERGE_RESOLUTION|>--- conflicted
+++ resolved
@@ -73,15 +73,9 @@
 func getGraphQLResponseOrFatal(t *testing.T, response *models.GraphQLResponse, err error) *models.GraphQLResponse {
 	t.Helper()
 	if err != nil {
-<<<<<<< HEAD
 		var parsedErr *graphql.GraphqlPostUnprocessableEntity
 		if !errors.As(err, &parsedErr) {
-			t.Fatalf("Expected the query to succeed, but failed due to: %#v", err)
-=======
-		parsedErr, ok := err.(*graphql.GraphqlPostUnprocessableEntity)
-		if !ok {
 			t.Fatalf("Expected the query to succeed, but failed due to: %#v, with message: %s", err, err.Error())
->>>>>>> 95139c6a
 		}
 		innerErr := parsedErr.Payload.Error[0]
 		t.Fatalf("Expected the query to succeed, but failed with unprocessable entity: %v, with message: %s", innerErr, innerErr.Message)
