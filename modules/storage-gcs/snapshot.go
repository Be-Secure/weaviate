--- conflicted
+++ resolved
@@ -26,8 +26,6 @@
 
 func (m *StorageGCSModule) RestoreSnapshot(ctx context.Context, className, snapshotID string) error {
 	return m.storageProvider.RestoreSnapshot(ctx, className, snapshotID)
-<<<<<<< HEAD
-=======
 }
 
 func (m *StorageGCSModule) SetMetaStatus(ctx context.Context, className, snapshotID, status string) error {
@@ -40,7 +38,6 @@
 
 func (m *StorageGCSModule) DestinationPath(className, snapshotID string) string {
 	return m.storageProvider.DestinationPath(className, snapshotID)
->>>>>>> 1512dc6b
 }
 
 func (m *StorageGCSModule) initSnapshotStorage(ctx context.Context) error {
