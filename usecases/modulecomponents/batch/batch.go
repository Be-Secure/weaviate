--- conflicted
+++ resolved
@@ -137,16 +137,11 @@
 		// check if we already have rate limits for the current api key and reuse them if possible
 		rateLimit, ok := rateLimitPerApiKey[job.apiKeyHash]
 		if !ok {
-<<<<<<< HEAD
-			rateLimit = b.client.GetVectorizerRateLimit(job.ctx)
+			rateLimit = b.client.GetVectorizerRateLimit(job.ctx, job.cfg)
 			rateLimitPerApiKey[job.apiKeyHash] = rateLimit
-=======
-			rateLimit = b.client.GetVectorizerRateLimit(job.ctx, job.cfg)
 		} else {
 			rateLimit.CheckForReset()
->>>>>>> 8def0f59
-		}
-		rateLimit.CheckForReset()
+		}
 
 		objCounter := 0
 
