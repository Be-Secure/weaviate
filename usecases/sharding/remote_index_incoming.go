//                           _       _
// __      _____  __ ___   ___  __ _| |_ ___
// \ \ /\ / / _ \/ _` \ \ / / |/ _` | __/ _ \
//  \ V  V /  __/ (_| |\ V /| | (_| | ||  __/
//   \_/\_/ \___|\__,_| \_/ |_|\__,_|\__\___|
//
//  Copyright © 2016 - 2024 Weaviate B.V. All rights reserved.
//
//  CONTACT: hello@weaviate.io
//

package sharding

import (
	"context"
	"fmt"
	"io"
	"time"

	"github.com/go-openapi/strfmt"
	"github.com/pkg/errors"
	"github.com/weaviate/weaviate/entities/additional"
	"github.com/weaviate/weaviate/entities/aggregation"
	enterrors "github.com/weaviate/weaviate/entities/errors"
	"github.com/weaviate/weaviate/entities/filters"
	"github.com/weaviate/weaviate/entities/models"
	"github.com/weaviate/weaviate/entities/schema"
	"github.com/weaviate/weaviate/entities/search"
	"github.com/weaviate/weaviate/entities/searchparams"
	"github.com/weaviate/weaviate/entities/storobj"
	"github.com/weaviate/weaviate/usecases/objects"
	"github.com/weaviate/weaviate/usecases/replica"
)

type RemoteIncomingRepo interface {
	GetIndexForIncomingSharding(className schema.ClassName) RemoteIndexIncomingRepo
}

type RemoteIncomingSchema interface {
	ReadOnlyClassWithVersion(ctx context.Context, class string, version uint64) (*models.Class, error)
}

type RemoteIndexIncomingRepo interface {
	IncomingPutObject(ctx context.Context, shardName string,
		obj *storobj.Object, schemaVersion uint64) error
	IncomingBatchPutObjects(ctx context.Context, shardName string,
		objs []*storobj.Object, schemaVersion uint64) []error
	IncomingBatchAddReferences(ctx context.Context, shardName string,
		refs objects.BatchReferences, schemaVersion uint64) []error
	IncomingGetObject(ctx context.Context, shardName string, id strfmt.UUID,
		selectProperties search.SelectProperties,
		additional additional.Properties) (*storobj.Object, error)
	IncomingExists(ctx context.Context, shardName string,
		id strfmt.UUID) (bool, error)
	IncomingDeleteObject(ctx context.Context, shardName string,
<<<<<<< HEAD
		id strfmt.UUID, schemaVersion uint64) error
=======
		id strfmt.UUID, deletionTime time.Time) error
>>>>>>> 53eec30c
	IncomingMergeObject(ctx context.Context, shardName string,
		mergeDoc objects.MergeDocument, schemaVersion uint64) error
	IncomingMultiGetObjects(ctx context.Context, shardName string,
		ids []strfmt.UUID) ([]*storobj.Object, error)
	IncomingSearch(ctx context.Context, shardName string,
		vector []float32, targetVector string, distance float32, limit int,
		filters *filters.LocalFilter, keywordRanking *searchparams.KeywordRanking,
		sort []filters.Sort, cursor *filters.Cursor, groupBy *searchparams.GroupBy,
		additional additional.Properties,
	) ([]*storobj.Object, []float32, error)
	IncomingAggregate(ctx context.Context, shardName string,
		params aggregation.Params, modules interface{}) (*aggregation.Result, error)

	IncomingFindUUIDs(ctx context.Context, shardName string,
		filters *filters.LocalFilter) ([]strfmt.UUID, error)
	IncomingDeleteObjectBatch(ctx context.Context, shardName string,
<<<<<<< HEAD
		uuids []strfmt.UUID, dryRun bool, schemaVersion uint64) objects.BatchSimpleObjects
=======
		uuids []strfmt.UUID, deletionTime time.Time, dryRun bool) objects.BatchSimpleObjects
>>>>>>> 53eec30c
	IncomingGetShardQueueSize(ctx context.Context, shardName string) (int64, error)
	IncomingGetShardStatus(ctx context.Context, shardName string) (string, error)
	IncomingUpdateShardStatus(ctx context.Context, shardName, targetStatus string, schemaVersion uint64) error
	IncomingOverwriteObjects(ctx context.Context, shard string,
		vobjects []*objects.VObject) ([]replica.RepairResponse, error)
	IncomingDigestObjects(ctx context.Context, shardName string,
		ids []strfmt.UUID) (result []replica.RepairResponse, err error)

	// Scale-Out Replication POC
	IncomingFilePutter(ctx context.Context, shardName,
		filePath string) (io.WriteCloser, error)
	IncomingCreateShard(ctx context.Context, className string, shardName string) error
	IncomingReinitShard(ctx context.Context, shardName string) error
}

type RemoteIndexIncoming struct {
	repo    RemoteIncomingRepo
	schema  RemoteIncomingSchema
	modules interface{}
}

func NewRemoteIndexIncoming(repo RemoteIncomingRepo, schema RemoteIncomingSchema, modules interface{}) *RemoteIndexIncoming {
	return &RemoteIndexIncoming{
		repo:    repo,
		schema:  schema,
		modules: modules,
	}
}

func (rii *RemoteIndexIncoming) PutObject(ctx context.Context, indexName,
	shardName string, obj *storobj.Object, schemaVersion uint64,
) error {
	index, err := rii.indexForIncomingWrite(ctx, indexName, schemaVersion)
	if err != nil {
		return err
	}

	return index.IncomingPutObject(ctx, shardName, obj, schemaVersion)
}

func (rii *RemoteIndexIncoming) BatchPutObjects(ctx context.Context, indexName,
	shardName string, objs []*storobj.Object, schemaVersion uint64,
) []error {
	index, err := rii.indexForIncomingWrite(ctx, indexName, schemaVersion)
	if err != nil {
		return duplicateErr(err, len(objs))
	}

	return index.IncomingBatchPutObjects(ctx, shardName, objs, schemaVersion)
}

func (rii *RemoteIndexIncoming) BatchAddReferences(ctx context.Context, indexName,
	shardName string, refs objects.BatchReferences, schemaVersion uint64,
) []error {
	index, err := rii.indexForIncomingWrite(ctx, indexName, schemaVersion)
	if err != nil {
		return duplicateErr(err, len(refs))
	}

	return index.IncomingBatchAddReferences(ctx, shardName, refs, schemaVersion)
}

func (rii *RemoteIndexIncoming) GetObject(ctx context.Context, indexName,
	shardName string, id strfmt.UUID, selectProperties search.SelectProperties,
	additional additional.Properties,
) (*storobj.Object, error) {
	index := rii.repo.GetIndexForIncomingSharding(schema.ClassName(indexName))
	if index == nil {
		return nil, enterrors.NewErrUnprocessable(errors.Errorf("local index %q not found", indexName))
	}

	return index.IncomingGetObject(ctx, shardName, id, selectProperties, additional)
}

func (rii *RemoteIndexIncoming) Exists(ctx context.Context, indexName,
	shardName string, id strfmt.UUID,
) (bool, error) {
	index := rii.repo.GetIndexForIncomingSharding(schema.ClassName(indexName))
	if index == nil {
		return false, enterrors.NewErrUnprocessable(errors.Errorf("local index %q not found", indexName))
	}

	return index.IncomingExists(ctx, shardName, id)
}

func (rii *RemoteIndexIncoming) DeleteObject(ctx context.Context, indexName,
<<<<<<< HEAD
	shardName string, id strfmt.UUID, schemaVersion uint64,
=======
	shardName string, id strfmt.UUID, deletionTime time.Time,
>>>>>>> 53eec30c
) error {
	index, err := rii.indexForIncomingWrite(ctx, indexName, schemaVersion)
	if err != nil {
		return err
	}

<<<<<<< HEAD
	return index.IncomingDeleteObject(ctx, shardName, id, schemaVersion)
=======
	return index.IncomingDeleteObject(ctx, shardName, id, deletionTime)
>>>>>>> 53eec30c
}

func (rii *RemoteIndexIncoming) MergeObject(ctx context.Context, indexName,
	shardName string, mergeDoc objects.MergeDocument, schemaVersion uint64,
) error {
	index, err := rii.indexForIncomingWrite(ctx, indexName, schemaVersion)
	if err != nil {
		return err
	}

	return index.IncomingMergeObject(ctx, shardName, mergeDoc, schemaVersion)
}

func (rii *RemoteIndexIncoming) MultiGetObjects(ctx context.Context, indexName,
	shardName string, ids []strfmt.UUID,
) ([]*storobj.Object, error) {
	index := rii.repo.GetIndexForIncomingSharding(schema.ClassName(indexName))
	if index == nil {
		return nil, enterrors.NewErrUnprocessable(errors.Errorf("local index %q not found", indexName))
	}

	return index.IncomingMultiGetObjects(ctx, shardName, ids)
}

func (rii *RemoteIndexIncoming) Search(ctx context.Context, indexName, shardName string,
	vector []float32, targetVector string, distance float32, limit int, filters *filters.LocalFilter,
	keywordRanking *searchparams.KeywordRanking, sort []filters.Sort, cursor *filters.Cursor,
	groupBy *searchparams.GroupBy, additional additional.Properties,
) ([]*storobj.Object, []float32, error) {
	index := rii.repo.GetIndexForIncomingSharding(schema.ClassName(indexName))
	if index == nil {
		return nil, nil, enterrors.NewErrUnprocessable(errors.Errorf("local index %q not found", indexName))
	}

	return index.IncomingSearch(
		ctx, shardName, vector, targetVector, distance, limit, filters, keywordRanking, sort, cursor, groupBy, additional)
}

func (rii *RemoteIndexIncoming) Aggregate(ctx context.Context, indexName, shardName string,
	params aggregation.Params,
) (*aggregation.Result, error) {
	index := rii.repo.GetIndexForIncomingSharding(schema.ClassName(indexName))
	if index == nil {
		return nil, enterrors.NewErrUnprocessable(errors.Errorf("local index %q not found", indexName))
	}

	return index.IncomingAggregate(ctx, shardName, params, rii.modules)
}

func (rii *RemoteIndexIncoming) FindUUIDs(ctx context.Context, indexName, shardName string,
	filters *filters.LocalFilter,
) ([]strfmt.UUID, error) {
	index := rii.repo.GetIndexForIncomingSharding(schema.ClassName(indexName))
	if index == nil {
		return nil, enterrors.NewErrUnprocessable(errors.Errorf("local index %q not found", indexName))
	}

	return index.IncomingFindUUIDs(ctx, shardName, filters)
}

func (rii *RemoteIndexIncoming) DeleteObjectBatch(ctx context.Context, indexName, shardName string,
<<<<<<< HEAD
	uuids []strfmt.UUID, dryRun bool, schemaVersion uint64,
=======
	uuids []strfmt.UUID, deletionTime time.Time, dryRun bool,
>>>>>>> 53eec30c
) objects.BatchSimpleObjects {
	index, err := rii.indexForIncomingWrite(ctx, indexName, schemaVersion)
	if err != nil {
		return objects.BatchSimpleObjects{objects.BatchSimpleObject{Err: err}}
	}

<<<<<<< HEAD
	return index.IncomingDeleteObjectBatch(ctx, shardName, uuids, dryRun, schemaVersion)
=======
	return index.IncomingDeleteObjectBatch(ctx, shardName, uuids, deletionTime, dryRun)
>>>>>>> 53eec30c
}

func (rii *RemoteIndexIncoming) GetShardQueueSize(ctx context.Context,
	indexName, shardName string,
) (int64, error) {
	index := rii.repo.GetIndexForIncomingSharding(schema.ClassName(indexName))
	if index == nil {
		return 0, enterrors.NewErrUnprocessable(errors.Errorf("local index %q not found", indexName))
	}

	return index.IncomingGetShardQueueSize(ctx, shardName)
}

func (rii *RemoteIndexIncoming) GetShardStatus(ctx context.Context,
	indexName, shardName string,
) (string, error) {
	index := rii.repo.GetIndexForIncomingSharding(schema.ClassName(indexName))
	if index == nil {
		return "", enterrors.NewErrUnprocessable(errors.Errorf("local index %q not found", indexName))
	}

	return index.IncomingGetShardStatus(ctx, shardName)
}

func (rii *RemoteIndexIncoming) UpdateShardStatus(ctx context.Context,
	indexName, shardName, targetStatus string, schemaVersion uint64,
) error {
	index, err := rii.indexForIncomingWrite(ctx, indexName, schemaVersion)
	if err != nil {
		return err
	}

	return index.IncomingUpdateShardStatus(ctx, shardName, targetStatus, schemaVersion)
}

func (rii *RemoteIndexIncoming) FilePutter(ctx context.Context,
	indexName, shardName, filePath string,
) (io.WriteCloser, error) {
	index := rii.repo.GetIndexForIncomingSharding(schema.ClassName(indexName))
	if index == nil {
		return nil, errors.Errorf("local index %q not found", indexName)
	}

	return index.IncomingFilePutter(ctx, shardName, filePath)
}

func (rii *RemoteIndexIncoming) CreateShard(ctx context.Context,
	indexName, shardName string,
) error {
	index := rii.repo.GetIndexForIncomingSharding(schema.ClassName(indexName))
	if index == nil {
		return errors.Errorf("local index %q not found", indexName)
	}

	return index.IncomingCreateShard(ctx, indexName, shardName)
}

func (rii *RemoteIndexIncoming) ReInitShard(ctx context.Context,
	indexName, shardName string,
) error {
	index := rii.repo.GetIndexForIncomingSharding(schema.ClassName(indexName))
	if index == nil {
		return errors.Errorf("local index %q not found", indexName)
	}

	return index.IncomingReinitShard(ctx, shardName)
}

func (rii *RemoteIndexIncoming) OverwriteObjects(ctx context.Context,
	indexName, shardName string, vobjects []*objects.VObject,
) ([]replica.RepairResponse, error) {
	index := rii.repo.GetIndexForIncomingSharding(schema.ClassName(indexName))
	if index == nil {
		return nil, fmt.Errorf("local index %q not found", indexName)
	}

	return index.IncomingOverwriteObjects(ctx, shardName, vobjects)
}

func (rii *RemoteIndexIncoming) DigestObjects(ctx context.Context,
	indexName, shardName string, ids []strfmt.UUID,
) ([]replica.RepairResponse, error) {
	index := rii.repo.GetIndexForIncomingSharding(schema.ClassName(indexName))
	if index == nil {
		return nil, enterrors.NewErrUnprocessable(fmt.Errorf("local index %q not found", indexName))
	}

	return index.IncomingDigestObjects(ctx, shardName, ids)
}

func (rii *RemoteIndexIncoming) indexForIncomingWrite(ctx context.Context, indexName string,
	schemaVersion uint64,
) (RemoteIndexIncomingRepo, error) {
	// wait for schema and store to reach version >= schemaVersion
	if _, err := rii.schema.ReadOnlyClassWithVersion(ctx, indexName, schemaVersion); err != nil {
		return nil, fmt.Errorf("local index %q not found: %w", indexName, err)
	}
	index := rii.repo.GetIndexForIncomingSharding(schema.ClassName(indexName))
	if index == nil {
		return nil, fmt.Errorf("local index %q not found", indexName)
	}
	return index, nil
}<|MERGE_RESOLUTION|>--- conflicted
+++ resolved
@@ -53,11 +53,7 @@
 	IncomingExists(ctx context.Context, shardName string,
 		id strfmt.UUID) (bool, error)
 	IncomingDeleteObject(ctx context.Context, shardName string,
-<<<<<<< HEAD
-		id strfmt.UUID, schemaVersion uint64) error
-=======
-		id strfmt.UUID, deletionTime time.Time) error
->>>>>>> 53eec30c
+		id strfmt.UUID, deletionTime time.Time, schemaVersion uint64) error
 	IncomingMergeObject(ctx context.Context, shardName string,
 		mergeDoc objects.MergeDocument, schemaVersion uint64) error
 	IncomingMultiGetObjects(ctx context.Context, shardName string,
@@ -74,11 +70,7 @@
 	IncomingFindUUIDs(ctx context.Context, shardName string,
 		filters *filters.LocalFilter) ([]strfmt.UUID, error)
 	IncomingDeleteObjectBatch(ctx context.Context, shardName string,
-<<<<<<< HEAD
-		uuids []strfmt.UUID, dryRun bool, schemaVersion uint64) objects.BatchSimpleObjects
-=======
-		uuids []strfmt.UUID, deletionTime time.Time, dryRun bool) objects.BatchSimpleObjects
->>>>>>> 53eec30c
+		uuids []strfmt.UUID, deletionTime time.Time, dryRun bool, schemaVersion uint64) objects.BatchSimpleObjects
 	IncomingGetShardQueueSize(ctx context.Context, shardName string) (int64, error)
 	IncomingGetShardStatus(ctx context.Context, shardName string) (string, error)
 	IncomingUpdateShardStatus(ctx context.Context, shardName, targetStatus string, schemaVersion uint64) error
@@ -165,22 +157,14 @@
 }
 
 func (rii *RemoteIndexIncoming) DeleteObject(ctx context.Context, indexName,
-<<<<<<< HEAD
-	shardName string, id strfmt.UUID, schemaVersion uint64,
-=======
-	shardName string, id strfmt.UUID, deletionTime time.Time,
->>>>>>> 53eec30c
+	shardName string, id strfmt.UUID, deletionTime time.Time, schemaVersion uint64,
 ) error {
 	index, err := rii.indexForIncomingWrite(ctx, indexName, schemaVersion)
 	if err != nil {
 		return err
 	}
 
-<<<<<<< HEAD
-	return index.IncomingDeleteObject(ctx, shardName, id, schemaVersion)
-=======
-	return index.IncomingDeleteObject(ctx, shardName, id, deletionTime)
->>>>>>> 53eec30c
+	return index.IncomingDeleteObject(ctx, shardName, id, deletionTime, schemaVersion)
 }
 
 func (rii *RemoteIndexIncoming) MergeObject(ctx context.Context, indexName,
@@ -242,22 +226,14 @@
 }
 
 func (rii *RemoteIndexIncoming) DeleteObjectBatch(ctx context.Context, indexName, shardName string,
-<<<<<<< HEAD
-	uuids []strfmt.UUID, dryRun bool, schemaVersion uint64,
-=======
-	uuids []strfmt.UUID, deletionTime time.Time, dryRun bool,
->>>>>>> 53eec30c
+	uuids []strfmt.UUID, deletionTime time.Time, dryRun bool, schemaVersion uint64,
 ) objects.BatchSimpleObjects {
 	index, err := rii.indexForIncomingWrite(ctx, indexName, schemaVersion)
 	if err != nil {
 		return objects.BatchSimpleObjects{objects.BatchSimpleObject{Err: err}}
 	}
 
-<<<<<<< HEAD
-	return index.IncomingDeleteObjectBatch(ctx, shardName, uuids, dryRun, schemaVersion)
-=======
-	return index.IncomingDeleteObjectBatch(ctx, shardName, uuids, deletionTime, dryRun)
->>>>>>> 53eec30c
+	return index.IncomingDeleteObjectBatch(ctx, shardName, uuids, deletionTime, dryRun, schemaVersion)
 }
 
 func (rii *RemoteIndexIncoming) GetShardQueueSize(ctx context.Context,
