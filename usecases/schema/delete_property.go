--- conflicted
+++ resolved
@@ -29,64 +29,4 @@
 	return fmt.Errorf("deleting a property is currently not supported, see " +
 		"https://github.com/semi-technologies/weaviate/issues/973 for details.")
 	// return m.deleteClassProperty(ctx, class, property, kind.Action)
-<<<<<<< HEAD
-}
-
-// DeleteThingProperty to an existing Thing
-// func (m *Manager) DeleteThingProperty(ctx context.Context, principal *models.Principal,
-// 	class string, property string) error {
-// 	err := m.authorizer.Authorize(principal, "update", "schema/things")
-// 	if err != nil {
-// 		return err
-// 	}
-
-// 	return fmt.Errorf("deleting a property is currently not supported, see " +
-// 		"https://github.com/semi-technologies/weaviate/issues/973 for details.")
-// 	// return m.deleteClassProperty(ctx, class, property, kind.Thing)
-// }
-
-// TODO: https://github.com/semi-technologies/weaviate/issues/973
-// func (m *Manager) deleteClassProperty(ctx context.Context, className string, propName string, k kind.Kind) error {
-// 	unlock, err := m.locks.LockSchema()
-// 	if err != nil {
-// 		return err
-// 	}
-// 	defer unlock()
-
-// 	err = m.migrator.DropProperty(ctx, k, className, propName)
-// 	if err != nil {
-// 		return fmt.Errorf("could not migrate database schema: %v", err)
-// 	}
-
-// 	semanticSchema := m.state.SchemaFor(k)
-// 	class, err := schema.GetClassByName(semanticSchema, className)
-// 	if err != nil {
-// 		return err
-// 	}
-
-// 	var propIdx = -1
-// 	for idx, prop := range class.Properties {
-// 		if prop.Name == propName {
-// 			propIdx = idx
-// 			break
-// 		}
-// 	}
-
-// 	if propIdx == -1 {
-// 		return fmt.Errorf("could not find property '%s' - it might have already been deleted?", propName)
-// 	}
-
-// 	class.Properties[propIdx] = class.Properties[len(class.Properties)-1]
-// 	class.Properties[len(class.Properties)-1] = nil // to prevent leaking this pointer.
-// 	class.Properties = class.Properties[:len(class.Properties)-1]
-
-// 	err = m.saveSchema(ctx)
-// 	if err != nil {
-// 		return fmt.Errorf("could not persists schema change in configuration: %v", err)
-// 	}
-
-// 	return nil
-// }
-=======
-}
->>>>>>> 1a7604d5
+}