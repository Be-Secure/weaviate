--- conflicted
+++ resolved
@@ -100,59 +100,10 @@
 	}
 }
 
-<<<<<<< HEAD
 // unmarshalRawJson returns the result of marshalling json payload
 func unmarshalRawJson[T any](payload json.RawMessage) (T, error) {
 	var v T
 	err := json.Unmarshal(payload, &v)
+
 	return v, err
-=======
-func unmarshalAddClass(payload json.RawMessage) (interface{}, error) {
-	var pl AddClassPayload
-	if err := json.Unmarshal(payload, &pl); err != nil {
-		return nil, err
-	}
-
-	return pl, nil
-}
-
-func unmarshalAddProperty(payload json.RawMessage) (interface{}, error) {
-	var pl AddPropertyPayload
-	if err := json.Unmarshal(payload, &pl); err != nil {
-		return nil, err
-	}
-
-	return pl, nil
-}
-
-func unmarshalDeleteClass(payload json.RawMessage) (interface{}, error) {
-	var pl DeleteClassPayload
-	if err := json.Unmarshal(payload, &pl); err != nil {
-		return nil, err
-	}
-
-	return pl, nil
-}
-
-func unmarshalUpdateClass(payload json.RawMessage) (interface{}, error) {
-	var pl UpdateClassPayload
-	if err := json.Unmarshal(payload, &pl); err != nil {
-		return nil, err
-	}
-
-	return pl, nil
-}
-
-func unmarshalReadSchema(payload json.RawMessage) (interface{}, error) {
-	var pl ReadSchemaPayload
-	if err := json.Unmarshal(payload, &pl); err != nil {
-		return nil, err
-	}
-
-	if pl.Schema != nil && pl.Schema.ShardingState == nil {
-		pl.Schema.ShardingState = map[string]*sharding.State{}
-	}
-
-	return pl, nil
->>>>>>> 79d6295b
 }