--- conflicted
+++ resolved
@@ -130,12 +130,7 @@
 					logger, authorizer, config.Config{},
 					dummyParseVectorConfig, &fakeVectorizerValidator{},
 					dummyValidateInvertedConfig, &fakeModuleConfig{},
-<<<<<<< HEAD
-					&fakeClusterState{}, &fakeTxClient{}, &fakeBackupManager{},
-					&fakeScaleOutManager{})
-=======
-					&fakeClusterState{}, &fakeTxClient{})
->>>>>>> 97e4fc19
+					&fakeClusterState{}, &fakeTxClient{}, &fakeScaleOutManager{})
 				require.Nil(t, err)
 
 				var args []interface{}
