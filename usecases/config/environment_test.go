//                           _       _
// __      _____  __ ___   ___  __ _| |_ ___
// \ \ /\ / / _ \/ _` \ \ / / |/ _` | __/ _ \
//  \ V  V /  __/ (_| |\ V /| | (_| | ||  __/
//   \_/\_/ \___|\__,_| \_/ |_|\__,_|\__\___|
//
//  Copyright © 2016 - 2024 Weaviate B.V. All rights reserved.
//
//  CONTACT: hello@weaviate.io
//

package config

import (
	"errors"
	"fmt"
	"os"
	"testing"

	"github.com/stretchr/testify/assert"
	"github.com/stretchr/testify/require"
	"github.com/weaviate/weaviate/usecases/cluster"
)

const DefaultGoroutineFactor = 1.5

func TestEnvironmentImportGoroutineFactor(t *testing.T) {
	factors := []struct {
		name            string
		goroutineFactor []string
		expected        float64
		expectedErr     bool
	}{
		{"Valid factor", []string{"1"}, 1, false},
		{"Low factor", []string{"0.5"}, 0.5, false},
		{"not given", []string{}, DefaultGoroutineFactor, false},
		{"High factor", []string{"5"}, 5, false},
		{"invalid factor", []string{"-1"}, -1, true},
		{"not parsable", []string{"I'm not a number"}, -1, true},
	}
	for _, tt := range factors {
		t.Run(tt.name, func(t *testing.T) {
			if len(tt.goroutineFactor) == 1 {
				t.Setenv("MAX_IMPORT_GOROUTINES_FACTOR", tt.goroutineFactor[0])
			}
			conf := Config{}
			err := FromEnv(&conf)

			if tt.expectedErr {
				require.NotNil(t, err)
			} else {
				require.Equal(t, tt.expected, conf.MaxImportGoroutinesFactor)
			}
		})
	}
}

func TestEnvironmentSetFlushAfter_AllNames(t *testing.T) {
	factors := []struct {
		name        string
		flushAfter  []string
		expected    int
		expectedErr bool
	}{
		{"Valid", []string{"1"}, 1, false},
		{"not given", []string{}, DefaultPersistenceMemtablesFlushDirtyAfter, false},
		{"invalid factor", []string{"-1"}, -1, true},
		{"zero factor", []string{"0"}, -1, true},
		{"not parsable", []string{"I'm not a number"}, -1, true},
	}
	envNames := []struct {
		name    string
		envName string
	}{
		{name: "fallback idle (1st)", envName: "PERSISTENCE_FLUSH_IDLE_MEMTABLES_AFTER"},
		{name: "fallback idle (2nd)", envName: "PERSISTENCE_MEMTABLES_FLUSH_IDLE_AFTER_SECONDS"},
		{name: "dirty", envName: "PERSISTENCE_MEMTABLES_FLUSH_DIRTY_AFTER_SECONDS"},
	}

	for _, n := range envNames {
		t.Run(n.name, func(t *testing.T) {
			for _, tt := range factors {
				t.Run(tt.name, func(t *testing.T) {
					if len(tt.flushAfter) == 1 {
						t.Setenv(n.envName, tt.flushAfter[0])
					}
					conf := Config{}
					err := FromEnv(&conf)

					if tt.expectedErr {
						require.NotNil(t, err)
					} else {
						require.Equal(t, tt.expected, conf.Persistence.MemtablesFlushDirtyAfter)
					}
				})
			}
		})
	}
}

func TestEnvironmentFlushConflictingValues(t *testing.T) {
	// if all 3 variable names are used, the newest variable name
	// should be taken into consideration
	os.Clearenv()
	t.Setenv("PERSISTENCE_FLUSH_IDLE_MEMTABLES_AFTER", "16")
	t.Setenv("PERSISTENCE_MEMTABLES_FLUSH_IDLE_AFTER_SECONDS", "17")
	t.Setenv("PERSISTENCE_MEMTABLES_FLUSH_DIRTY_AFTER_SECONDS", "18")
	conf := Config{}
	err := FromEnv(&conf)
	require.Nil(t, err)

	assert.Equal(t, 18, conf.Persistence.MemtablesFlushDirtyAfter)
}

func TestEnvironmentPersistence_dataPath(t *testing.T) {
	factors := []struct {
		name     string
		value    []string
		config   Config
		expected string
	}{
		{
			name:     "given",
			value:    []string{"/var/lib/weaviate"},
			config:   Config{},
			expected: "/var/lib/weaviate",
		},
		{
			name:  "given with config set",
			value: []string{"/var/lib/weaviate"},
			config: Config{
				Persistence: Persistence{
					DataPath: "/var/data/weaviate",
				},
			},
			expected: "/var/lib/weaviate",
		},
		{
			name:     "not given",
			value:    []string{},
			config:   Config{},
			expected: DefaultPersistenceDataPath,
		},
		{
			name:  "not given with config set",
			value: []string{},
			config: Config{
				Persistence: Persistence{
					DataPath: "/var/data/weaviate",
				},
			},
			expected: "/var/data/weaviate",
		},
	}
	for _, tt := range factors {
		t.Run(tt.name, func(t *testing.T) {
			if len(tt.value) == 1 {
				t.Setenv("PERSISTENCE_DATA_PATH", tt.value[0])
			}
			conf := tt.config
			err := FromEnv(&conf)
			require.Nil(t, err)
			require.Equal(t, tt.expected, conf.Persistence.DataPath)
		})
	}
}

func TestEnvironmentMemtable_MaxSize(t *testing.T) {
	factors := []struct {
		name        string
		value       []string
		expected    int
		expectedErr bool
	}{
		{"Valid", []string{"100"}, 100, false},
		{"not given", []string{}, DefaultPersistenceMemtablesMaxSize, false},
		{"invalid factor", []string{"-1"}, -1, true},
		{"zero factor", []string{"0"}, -1, true},
		{"not parsable", []string{"I'm not a number"}, -1, true},
	}
	for _, tt := range factors {
		t.Run(tt.name, func(t *testing.T) {
			if len(tt.value) == 1 {
				t.Setenv("PERSISTENCE_MEMTABLES_MAX_SIZE_MB", tt.value[0])
			}
			conf := Config{}
			err := FromEnv(&conf)

			if tt.expectedErr {
				require.NotNil(t, err)
			} else {
				require.Equal(t, tt.expected, conf.Persistence.MemtablesMaxSizeMB)
			}
		})
	}
}

func TestEnvironmentMemtable_MinDuration(t *testing.T) {
	factors := []struct {
		name        string
		value       []string
		expected    int
		expectedErr bool
	}{
		{"Valid", []string{"100"}, 100, false},
		{"not given", []string{}, DefaultPersistenceMemtablesMinDuration, false},
		{"invalid factor", []string{"-1"}, -1, true},
		{"zero factor", []string{"0"}, -1, true},
		{"not parsable", []string{"I'm not a number"}, -1, true},
	}
	for _, tt := range factors {
		t.Run(tt.name, func(t *testing.T) {
			if len(tt.value) == 1 {
				t.Setenv("PERSISTENCE_MEMTABLES_MIN_ACTIVE_DURATION_SECONDS", tt.value[0])
			}
			conf := Config{}
			err := FromEnv(&conf)

			if tt.expectedErr {
				require.NotNil(t, err)
			} else {
				require.Equal(t, tt.expected, conf.Persistence.MemtablesMinActiveDurationSeconds)
			}
		})
	}
}

func TestEnvironmentMemtable_MaxDuration(t *testing.T) {
	factors := []struct {
		name        string
		value       []string
		expected    int
		expectedErr bool
	}{
		{"Valid", []string{"100"}, 100, false},
		{"not given", []string{}, DefaultPersistenceMemtablesMaxDuration, false},
		{"invalid factor", []string{"-1"}, -1, true},
		{"zero factor", []string{"0"}, -1, true},
		{"not parsable", []string{"I'm not a number"}, -1, true},
	}
	for _, tt := range factors {
		t.Run(tt.name, func(t *testing.T) {
			if len(tt.value) == 1 {
				t.Setenv("PERSISTENCE_MEMTABLES_MAX_ACTIVE_DURATION_SECONDS", tt.value[0])
			}
			conf := Config{}
			err := FromEnv(&conf)

			if tt.expectedErr {
				require.NotNil(t, err)
			} else {
				require.Equal(t, tt.expected, conf.Persistence.MemtablesMaxActiveDurationSeconds)
			}
		})
	}
}

func TestEnvironmentParseClusterConfig(t *testing.T) {
	hostname, _ := os.Hostname()
	tests := []struct {
		name           string
		envVars        map[string]string
		expectedResult cluster.Config
		expectedErr    error
	}{
		{
			name: "valid cluster config - ports and advertiseaddr provided",
			envVars: map[string]string{
				"CLUSTER_GOSSIP_BIND_PORT": "7100",
				"CLUSTER_DATA_BIND_PORT":   "7101",
				"CLUSTER_ADVERTISE_ADDR":   "193.0.0.1",
				"CLUSTER_ADVERTISE_PORT":   "9999",
			},
			expectedResult: cluster.Config{
				Hostname:         hostname,
				GossipBindPort:   7100,
				DataBindPort:     7101,
				AdvertiseAddr:    "193.0.0.1",
				AdvertisePort:    9999,
				MaintenanceNodes: make([]string, 0),
			},
		},
		{
			name: "valid cluster config - no ports and advertiseaddr provided",
			expectedResult: cluster.Config{
				Hostname:         hostname,
				GossipBindPort:   DefaultGossipBindPort,
				DataBindPort:     DefaultGossipBindPort + 1,
				AdvertiseAddr:    "",
				MaintenanceNodes: make([]string, 0),
			},
		},
		{
			name: "valid cluster config - only gossip bind port provided",
			envVars: map[string]string{
				"CLUSTER_GOSSIP_BIND_PORT": "7777",
			},
			expectedResult: cluster.Config{
				Hostname:         hostname,
				GossipBindPort:   7777,
				DataBindPort:     7778,
				MaintenanceNodes: make([]string, 0),
			},
		},
		{
			name: "invalid cluster config - both ports provided",
			envVars: map[string]string{
				"CLUSTER_GOSSIP_BIND_PORT": "7100",
				"CLUSTER_DATA_BIND_PORT":   "7111",
			},
			expectedErr: errors.New("CLUSTER_DATA_BIND_PORT must be one port " +
				"number greater than CLUSTER_GOSSIP_BIND_PORT"),
		},
		{
			name: "invalid config - only data bind port provided",
			envVars: map[string]string{
				"CLUSTER_DATA_BIND_PORT": "7101",
			},
			expectedErr: errors.New("CLUSTER_DATA_BIND_PORT must be one port " +
				"number greater than CLUSTER_GOSSIP_BIND_PORT"),
		},
		{
			name: "schema sync disabled",
			envVars: map[string]string{
				"CLUSTER_IGNORE_SCHEMA_SYNC": "true",
			},
			expectedResult: cluster.Config{
				Hostname:                hostname,
				GossipBindPort:          7946,
				DataBindPort:            7947,
				IgnoreStartupSchemaSync: true,
				MaintenanceNodes:        make([]string, 0),
			},
		},
	}

	for _, test := range tests {
		t.Run(test.name, func(t *testing.T) {
			for k, v := range test.envVars {
				t.Setenv(k, v)
			}
			cfg, err := parseClusterConfig()
			if test.expectedErr != nil {
				assert.EqualError(t, err, test.expectedErr.Error(),
					"expected err: %v, got: %v", test.expectedErr, err)
			} else {
				assert.Nil(t, err, "expected nil, got: %v", err)
				assert.EqualValues(t, test.expectedResult, cfg)
			}
		})
	}
}

func TestEnvironmentSetDefaultVectorDistanceMetric(t *testing.T) {
	t.Run("DefaultVectorDistanceMetricIsEmpty", func(t *testing.T) {
		os.Clearenv()
		conf := Config{}
		FromEnv(&conf)
		require.Equal(t, "", conf.DefaultVectorDistanceMetric)
	})

	t.Run("NonEmptyDefaultVectorDistanceMetric", func(t *testing.T) {
		os.Clearenv()
		t.Setenv("DEFAULT_VECTOR_DISTANCE_METRIC", "l2-squared")
		conf := Config{}
		FromEnv(&conf)
		require.Equal(t, "l2-squared", conf.DefaultVectorDistanceMetric)
	})
}

func TestEnvironmentMaxConcurrentGetRequests(t *testing.T) {
	factors := []struct {
		name        string
		value       []string
		expected    int
		expectedErr bool
	}{
		{"Valid", []string{"100"}, 100, false},
		{"not given", []string{}, DefaultMaxConcurrentGetRequests, false},
		{"unlimited", []string{"-1"}, -1, false},
		{"not parsable", []string{"I'm not a number"}, -1, true},
	}
	for _, tt := range factors {
		t.Run(tt.name, func(t *testing.T) {
			if len(tt.value) == 1 {
				t.Setenv("MAXIMUM_CONCURRENT_GET_REQUESTS", tt.value[0])
			}
			conf := Config{}
			err := FromEnv(&conf)

			if tt.expectedErr {
				require.NotNil(t, err)
			} else {
				require.Equal(t, tt.expected, conf.MaximumConcurrentGetRequests)
			}
		})
	}
}

func TestEnvironmentCORS_Origin(t *testing.T) {
	factors := []struct {
		name        string
		value       []string
		expected    string
		expectedErr bool
	}{
		{"Valid", []string{"http://foo.com"}, "http://foo.com", false},
		{"not given", []string{}, DefaultCORSAllowOrigin, false},
	}
	for _, tt := range factors {
		t.Run(tt.name, func(t *testing.T) {
			os.Clearenv()
			if len(tt.value) == 1 {
				os.Setenv("CORS_ALLOW_ORIGIN", tt.value[0])
			}
			conf := Config{}
			err := FromEnv(&conf)

			if tt.expectedErr {
				require.NotNil(t, err)
			} else {
				require.Equal(t, tt.expected, conf.CORS.AllowOrigin)
			}
		})
	}
}

func TestEnvironmentGRPCPort(t *testing.T) {
	factors := []struct {
		name        string
		value       []string
		expected    int
		expectedErr bool
	}{
		{"Valid", []string{"50052"}, 50052, false},
		{"not given", []string{}, DefaultGRPCPort, false},
		{"invalid factor", []string{"-1"}, -1, true},
		{"zero factor", []string{"0"}, -1, true},
		{"not parsable", []string{"I'm not a number"}, -1, true},
	}
	for _, tt := range factors {
		t.Run(tt.name, func(t *testing.T) {
			if len(tt.value) == 1 {
				t.Setenv("GRPC_PORT", tt.value[0])
			}
			conf := Config{}
			err := FromEnv(&conf)

			if tt.expectedErr {
				require.NotNil(t, err)
			} else {
				require.Equal(t, tt.expected, conf.GRPC.Port)
			}
		})
	}
}

func TestEnvironmentCORS_Methods(t *testing.T) {
	factors := []struct {
		name        string
		value       []string
		expected    string
		expectedErr bool
	}{
		{"Valid", []string{"POST"}, "POST", false},
		{"not given", []string{}, DefaultCORSAllowMethods, false},
	}
	for _, tt := range factors {
		t.Run(tt.name, func(t *testing.T) {
			os.Clearenv()
			if len(tt.value) == 1 {
				os.Setenv("CORS_ALLOW_METHODS", tt.value[0])
			}
			conf := Config{}
			err := FromEnv(&conf)

			if tt.expectedErr {
				require.NotNil(t, err)
			} else {
				require.Equal(t, tt.expected, conf.CORS.AllowMethods)
			}
		})
	}
}

func TestEnvironmentDisableGraphQL(t *testing.T) {
	factors := []struct {
		name        string
		value       []string
		expected    bool
		expectedErr bool
	}{
		{"Valid: true", []string{"true"}, true, false},
		{"Valid: false", []string{"false"}, false, false},
		{"Valid: 1", []string{"1"}, true, false},
		{"Valid: 0", []string{"0"}, false, false},
		{"Valid: on", []string{"on"}, true, false},
		{"Valid: off", []string{"off"}, false, false},
		{"not given", []string{}, false, false},
	}
	for _, tt := range factors {
		t.Run(tt.name, func(t *testing.T) {
			if len(tt.value) == 1 {
				t.Setenv("DISABLE_GRAPHQL", tt.value[0])
			}
			conf := Config{}
			err := FromEnv(&conf)

			if tt.expectedErr {
				require.NotNil(t, err)
			} else {
				require.Equal(t, tt.expected, conf.DisableGraphQL)
			}
		})
	}
}

func TestEnvironmentCORS_Headers(t *testing.T) {
	factors := []struct {
		name        string
		value       []string
		expected    string
		expectedErr bool
	}{
		{"Valid", []string{"Authorization"}, "Authorization", false},
		{"not given", []string{}, DefaultCORSAllowHeaders, false},
	}
	for _, tt := range factors {
		t.Run(tt.name, func(t *testing.T) {
			os.Clearenv()
			if len(tt.value) == 1 {
				os.Setenv("CORS_ALLOW_HEADERS", tt.value[0])
			}
			conf := Config{}
			err := FromEnv(&conf)

			if tt.expectedErr {
				require.NotNil(t, err)
			} else {
				require.Equal(t, tt.expected, conf.CORS.AllowHeaders)
			}
		})
	}
}

func TestEnvironmentPrometheusGroupClasses_OldName(t *testing.T) {
	factors := []struct {
		name        string
		value       []string
		expected    bool
		expectedErr bool
	}{
		{"Valid: true", []string{"true"}, true, false},
		{"Valid: false", []string{"false"}, false, false},
		{"Valid: 1", []string{"1"}, true, false},
		{"Valid: 0", []string{"0"}, false, false},
		{"Valid: on", []string{"on"}, true, false},
		{"Valid: off", []string{"off"}, false, false},
		{"not given", []string{}, false, false},
	}
	for _, tt := range factors {
		t.Run(tt.name, func(t *testing.T) {
			t.Setenv("PROMETHEUS_MONITORING_ENABLED", "true")
			if len(tt.value) == 1 {
				t.Setenv("PROMETHEUS_MONITORING_GROUP_CLASSES", tt.value[0])
			}
			conf := Config{}
			err := FromEnv(&conf)

			if tt.expectedErr {
				require.NotNil(t, err)
			} else {
				require.Equal(t, tt.expected, conf.Monitoring.Group)
			}
		})
	}
}

func TestEnvironmentPrometheusGroupClasses_NewName(t *testing.T) {
	factors := []struct {
		name        string
		value       []string
		expected    bool
		expectedErr bool
	}{
		{"Valid: true", []string{"true"}, true, false},
		{"Valid: false", []string{"false"}, false, false},
		{"Valid: 1", []string{"1"}, true, false},
		{"Valid: 0", []string{"0"}, false, false},
		{"Valid: on", []string{"on"}, true, false},
		{"Valid: off", []string{"off"}, false, false},
		{"not given", []string{}, false, false},
	}
	for _, tt := range factors {
		t.Run(tt.name, func(t *testing.T) {
			t.Setenv("PROMETHEUS_MONITORING_ENABLED", "true")
			if len(tt.value) == 1 {
				t.Setenv("PROMETHEUS_MONITORING_GROUP", tt.value[0])
			}
			conf := Config{}
			err := FromEnv(&conf)

			if tt.expectedErr {
				require.NotNil(t, err)
			} else {
				require.Equal(t, tt.expected, conf.Monitoring.Group)
			}
		})
	}
}

func TestEnvironmentMinimumReplicationFactor(t *testing.T) {
	factors := []struct {
		name        string
		value       []string
		expected    int
		expectedErr bool
	}{
		{"Valid", []string{"3"}, 3, false},
		{"not given", []string{}, DefaultMinimumReplicationFactor, false},
		{"invalid factor", []string{"-1"}, -1, true},
		{"zero factor", []string{"0"}, -1, true},
		{"not parsable", []string{"I'm not a number"}, -1, true},
	}
	for _, tt := range factors {
		t.Run(tt.name, func(t *testing.T) {
			if len(tt.value) == 1 {
				t.Setenv("REPLICATION_MINIMUM_FACTOR", tt.value[0])
			}
			conf := Config{}
			err := FromEnv(&conf)

			if tt.expectedErr {
				require.NotNil(t, err)
			} else {
				require.Equal(t, tt.expected, conf.Replication.MinimumFactor)
			}
		})
	}
}

func TestEnvironmentQueryDefaults_Limit(t *testing.T) {
	factors := []struct {
		name     string
		value    []string
		config   Config
		expected int64
	}{
		{
			name:     "Valid",
			value:    []string{"3"},
			config:   Config{},
			expected: 3,
		},
		{
			name:  "Valid with config already set",
			value: []string{"3"},
			config: Config{
				QueryDefaults: QueryDefaults{
					Limit: 20,
				},
			},
			expected: 3,
		},
		{
			name:  "not given with config set",
			value: []string{},
			config: Config{
				QueryDefaults: QueryDefaults{
					Limit: 20,
				},
			},
			expected: 20,
		},
		{
			name:     "not given with config set",
			value:    []string{},
			config:   Config{},
			expected: DefaultQueryDefaultsLimit,
		},
	}
	for _, tt := range factors {
		t.Run(tt.name, func(t *testing.T) {
			if len(tt.value) == 1 {
				t.Setenv("QUERY_DEFAULTS_LIMIT", tt.value[0])
			}
			conf := tt.config
			err := FromEnv(&conf)

			require.Nil(t, err)
			require.Equal(t, tt.expected, conf.QueryDefaults.Limit)
		})
	}
}

func TestEnvironmentAuthentication(t *testing.T) {
	factors := []struct {
		name         string
		auth_env_var []string
		expected     Authentication
	}{
		{
			name:         "Valid API Key",
			auth_env_var: []string{"AUTHENTICATION_APIKEY_ENABLED"},
			expected: Authentication{
				APIKey: StaticAPIKey{
					Enabled: true,
				},
			},
		},
		{
			name:         "Valid Anonymous Access",
			auth_env_var: []string{"AUTHENTICATION_ANONYMOUS_ACCESS_ENABLED"},
			expected: Authentication{
				AnonymousAccess: AnonymousAccess{
					Enabled: true,
				},
			},
		},
		{
			name:         "Valid OIDC Auth",
			auth_env_var: []string{"AUTHENTICATION_OIDC_ENABLED"},
			expected: Authentication{
				OIDC: OIDC{
					Enabled: true,
				},
			},
		},
		{
			name:         "Enabled db user",
			auth_env_var: []string{"AUTHENTICATION_DB_USERS_ENABLED"},
			expected: Authentication{
				DBUsers: DbUsers{Enabled: true},
			},
		},
		{
			name:         "not given",
			auth_env_var: []string{},
			expected: Authentication{
				AnonymousAccess: AnonymousAccess{
					Enabled: true,
				},
			},
		},
	}
	for _, tt := range factors {
		t.Run(tt.name, func(t *testing.T) {
			if len(tt.auth_env_var) == 1 {
				t.Setenv(tt.auth_env_var[0], "true")
			}
			conf := Config{}
			err := FromEnv(&conf)
			require.Nil(t, err)
			require.Equal(t, tt.expected, conf.Authentication)
		})
	}
}

func TestEnvironmentHNSWMaxLogSize(t *testing.T) {
	factors := []struct {
		name        string
		value       []string
		expected    int64
		expectedErr bool
	}{
		{"Valid no unit", []string{"3"}, 3, false},
		{"Valid IEC unit", []string{"3KB"}, 3000, false},
		{"Valid SI unit", []string{"3KiB"}, 3 * 1024, false},
		{"not given", []string{}, DefaultPersistenceHNSWMaxLogSize, false},
		{"invalid factor", []string{"-1"}, -1, true},
		{"not parsable", []string{"I'm not a number"}, -1, true},
	}
	for _, tt := range factors {
		t.Run(tt.name, func(t *testing.T) {
			if len(tt.value) == 1 {
				t.Setenv("PERSISTENCE_HNSW_MAX_LOG_SIZE", tt.value[0])
			}
			conf := Config{}
			err := FromEnv(&conf)

			if tt.expectedErr {
				require.NotNil(t, err)
			} else {
				require.Equal(t, tt.expected, conf.Persistence.HNSWMaxLogSize)
			}
		})
	}
}

func TestEnvironmentHNSWWaitForPrefill(t *testing.T) {
	factors := []struct {
		name        string
		value       []string
		expected    bool
		expectedErr bool
	}{
		{"Valid: true", []string{"true"}, true, false},
		{"Valid: false", []string{"false"}, false, false},
		{"Valid: 1", []string{"1"}, true, false},
		{"Valid: 0", []string{"0"}, false, false},
		{"Valid: on", []string{"on"}, true, false},
		{"Valid: off", []string{"off"}, false, false},
		{"not given", []string{}, false, false},
	}
	for _, tt := range factors {
		t.Run(tt.name, func(t *testing.T) {
			if len(tt.value) == 1 {
				t.Setenv("HNSW_STARTUP_WAIT_FOR_VECTOR_CACHE", tt.value[0])
			}
			conf := Config{}
			err := FromEnv(&conf)

			if tt.expectedErr {
				require.NotNil(t, err)
			} else {
				require.Equal(t, tt.expected, conf.HNSWStartupWaitForVectorCache)
			}
		})
	}
}

func TestEnvironmentHNSWVisitedListPoolMaxSize(t *testing.T) {
	factors := []struct {
		name        string
		value       []string
		expected    int
		expectedErr bool
	}{
		{"Valid", []string{"3"}, 3, false},
		{"not given", []string{}, DefaultHNSWVisitedListPoolSize, false},
		{"valid negative", []string{"-1"}, -1, false},
		{"not parsable", []string{"I'm not a number"}, -1, true},
	}
	for _, tt := range factors {
		t.Run(tt.name, func(t *testing.T) {
			if len(tt.value) == 1 {
				t.Setenv("HNSW_VISITED_LIST_POOL_MAX_SIZE", tt.value[0])
			}
			conf := Config{}
			err := FromEnv(&conf)

			if tt.expectedErr {
				require.NotNil(t, err)
			} else {
				require.Equal(t, tt.expected, conf.HNSWVisitedListPoolMaxSize)
			}
		})
	}
}

func TestEnvironmentHNSWFlatSearchConcurrency(t *testing.T) {
	factors := []struct {
		name        string
		value       []string
		expected    int
		expectedErr bool
	}{
		{"Valid", []string{"3"}, 3, false},
		{"not given", []string{}, DefaultHNSWFlatSearchConcurrency, false},
		{"valid negative", []string{"-1"}, -1, true},
		{"not parsable", []string{"I'm not a number"}, -1, true},
	}
	for _, tt := range factors {
		t.Run(tt.name, func(t *testing.T) {
			if len(tt.value) == 1 {
				t.Setenv("HNSW_FLAT_SEARCH_CONCURRENCY", tt.value[0])
			}
			conf := Config{}
			err := FromEnv(&conf)

			if tt.expectedErr {
				require.NotNil(t, err)
			} else {
				require.Equal(t, tt.expected, conf.HNSWFlatSearchConcurrency)
			}
		})
	}
}

func TestEnvironmentHNSWAcornFilterRatio(t *testing.T) {
	factors := []struct {
		name        string
		value       []string
		expected    float64
		expectedErr bool
	}{
		{"Valid", []string{"0.5"}, 0.5, false},
		{"not given", []string{}, 0.4, false},
		{"max", []string{"0.0"}, 0.0, false},
		{"min", []string{"1.0"}, 1.0, false},
		{"negative", []string{"-1.2"}, -1.0, true},
		{"too large", []string{"1.2"}, -1.0, true},
	}
	for _, tt := range factors {
		t.Run(tt.name, func(t *testing.T) {
			if len(tt.value) == 1 {
				t.Setenv("HNSW_ACORN_FILTER_RATIO", tt.value[0])
			}
			conf := Config{}
			err := FromEnv(&conf)

			if tt.expectedErr {
				require.NotNil(t, err)
			} else {
				require.Equal(t, tt.expected, conf.HNSWAcornFilterRatio)
			}
		})
	}
}

<<<<<<< HEAD
func TestEnabledForHost(t *testing.T) {
	localHostname := "weaviate-1"
	envName := "HOSTBASED_SETTING"

	enabledVals := []string{"enabled", "1", "true", "on", "weaviate-1", "weaviate-0,weaviate-1,weaviate-2"}
	for _, val := range enabledVals {
		t.Run(fmt.Sprintf("enabled %q", val), func(t *testing.T) {
			t.Setenv(envName, val)
			assert.True(t, enabledForHost(envName, localHostname))
		})
	}

	disabledVals := []string{"disabled", "0", "false", "off", "weaviate-0", "weaviate-0,weaviate-2,weaviate-3", ""}
	for _, val := range disabledVals {
		t.Run(fmt.Sprintf("disabled %q", val), func(t *testing.T) {
			t.Setenv(envName, val)
			assert.False(t, enabledForHost(envName, localHostname))
		})
	}
}

func TestParseCollectionPropsTenants(t *testing.T) {
	type testCase struct {
		env            string
		expected       []CollectionPropsTenants
		expectedErrMsg string
	}

	p := newCollectionPropsTenantsParser()

	testCases := []testCase{
		{
			env:      "",
			expected: []CollectionPropsTenants{},
		},

		// collections
		{
			env: "Collection1",
			expected: []CollectionPropsTenants{
				{Collection: "Collection1"},
			},
		},
		{
			env: "Collection1; Collection2; ;",
			expected: []CollectionPropsTenants{
				{Collection: "Collection1"},
				{Collection: "Collection2"},
			},
		},
		{
			env: "Collection1:; Collection2::; ;",
			expected: []CollectionPropsTenants{
				{Collection: "Collection1"},
				{Collection: "Collection2"},
			},
		},

		// collections + props
		{
			env: "Collection1:prop1,prop2",
			expected: []CollectionPropsTenants{
				{
					Collection: "Collection1",
					Props:      []string{"prop1", "prop2"},
				},
			},
		},
		{
			env: "Collection1:prop1, prop2;Collection2:prop3: ;",
			expected: []CollectionPropsTenants{
				{
					Collection: "Collection1",
					Props:      []string{"prop1", "prop2"},
				},
				{
					Collection: "Collection2",
					Props:      []string{"prop3"},
				},
			},
		},

		// collections + tenants
		{
			env: "Collection1::tenant1,tenant2",
			expected: []CollectionPropsTenants{
				{
					Collection: "Collection1",
					Tenants:    []string{"tenant1", "tenant2"},
				},
			},
		},
		{
			env: "Collection1::tenant1, tenant2;Collection2::tenant3",
			expected: []CollectionPropsTenants{
				{
					Collection: "Collection1",
					Tenants:    []string{"tenant1", "tenant2"},
				},
				{
					Collection: "Collection2",
					Tenants:    []string{"tenant3"},
				},
			},
		},

		// collections + props + tenants
		{
			env: "Collection1:prop1:tenant1,tenant2",
			expected: []CollectionPropsTenants{
				{
					Collection: "Collection1",
					Props:      []string{"prop1"},
					Tenants:    []string{"tenant1", "tenant2"},
				},
			},
		},
		{
			env: "Collection1:prop1 :tenant1, tenant2;Collection2:prop2,prop3 :tenant3 ; ",
			expected: []CollectionPropsTenants{
				{
					Collection: "Collection1",
					Props:      []string{"prop1"},
					Tenants:    []string{"tenant1", "tenant2"},
				},
				{
					Collection: "Collection2",
					Props:      []string{"prop2", "prop3"},
					Tenants:    []string{"tenant3"},
				},
			},
		},

		// unique / merged
		{
			env: "Collection1:prop1,prop2:tenant1,tenant2;Collection2:propX;Collection1:prop2,prop3;Collection3::tenantY;Collection1:prop4:tenant2,tenant3",
			expected: []CollectionPropsTenants{
				{
					Collection: "Collection1",
					Props:      []string{"prop1", "prop2", "prop3", "prop4"},
					Tenants:    []string{"tenant1", "tenant2", "tenant3"},
				},
				{
					Collection: "Collection2",
					Props:      []string{"propX"},
				},
				{
					Collection: "Collection3",
					Tenants:    []string{"tenantY"},
				},
			},
		},

		// errors
		{
			env:            "lowerCaseCollectionName",
			expectedErrMsg: "invalid collection name",
		},
		{
			env:            "InvalidChars#",
			expectedErrMsg: "invalid collection name",
		},
		{
			env:            "Collection1:InvalidChars#",
			expectedErrMsg: "invalid property name",
		},
		{
			env:            "Collection1::InvalidChars#",
			expectedErrMsg: "invalid tenant/shard name",
		},
		{
			env:            ":prop",
			expectedErrMsg: "missing collection name",
		},
		{
			env:            "::tenant",
			expectedErrMsg: "missing collection name",
		},
		{
			env:            ":prop:tenant",
			expectedErrMsg: "missing collection name",
		},
		{
			env:            "Collection1:::",
			expectedErrMsg: "too many parts",
		},
		{
			env:            "Collection1:prop:tenant:",
			expectedErrMsg: "too many parts",
		},
		{
			env:            "Collection1:prop:tenant:something",
			expectedErrMsg: "too many parts",
		},
	}

	for _, tc := range testCases {
		t.Run(tc.env, func(t *testing.T) {
			cpts, err := p.parse(tc.env)

			if tc.expectedErrMsg != "" {
				assert.ErrorContains(t, err, tc.expectedErrMsg)
			} else {
				assert.NoError(t, err)
			}

			assert.ElementsMatch(t, tc.expected, cpts)
=======
func TestEnvironmentPersistenceMinMMapSize(t *testing.T) {
	factors := []struct {
		name        string
		value       []string
		expected    int64
		expectedErr bool
	}{
		{"Valid no unit", []string{"3"}, 3, false},
		{"Valid IEC unit", []string{"3KB"}, 3000, false},
		{"Valid SI unit", []string{"3KiB"}, 3 * 1024, false},
		{"not given", []string{}, DefaultPersistenceMinMMapSize, false},
		{"invalid factor", []string{"-1"}, -1, true},
		{"not parsable", []string{"I'm not a number"}, -1, true},
	}
	for _, tt := range factors {
		t.Run(tt.name, func(t *testing.T) {
			if len(tt.value) == 1 {
				t.Setenv("PERSISTENCE_MIN_MMAP_SIZE", tt.value[0])
			}
			conf := Config{}
			err := FromEnv(&conf)

			if tt.expectedErr {
				require.NotNil(t, err)
			} else {
				require.Equal(t, tt.expected, conf.Persistence.MinMMapSize)
			}
>>>>>>> 1d3a6893
		})
	}
}<|MERGE_RESOLUTION|>--- conflicted
+++ resolved
@@ -908,7 +908,6 @@
 	}
 }
 
-<<<<<<< HEAD
 func TestEnabledForHost(t *testing.T) {
 	localHostname := "weaviate-1"
 	envName := "HOSTBASED_SETTING"
@@ -1116,7 +1115,10 @@
 			}
 
 			assert.ElementsMatch(t, tc.expected, cpts)
-=======
+		})
+	}
+}
+
 func TestEnvironmentPersistenceMinMMapSize(t *testing.T) {
 	factors := []struct {
 		name        string
@@ -1144,7 +1146,6 @@
 			} else {
 				require.Equal(t, tt.expected, conf.Persistence.MinMMapSize)
 			}
->>>>>>> 1d3a6893
 		})
 	}
 }